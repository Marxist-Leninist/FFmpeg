--- conflicted
+++ resolved
@@ -5110,14 +5110,12 @@
 enabled libcaca           && require_pkg_config caca caca.h caca_create_canvas
 enabled libdcadec         && require_pkg_config dcadec libdcadec/dca_context.h dcadec_context_create
 enabled libfaac           && require2 libfaac "stdint.h faac.h" faacEncGetVersion -lfaac
-<<<<<<< HEAD
-enabled libfdk_aac        && require libfdk_aac fdk-aac/aacenc_lib.h aacEncOpen -lfdk-aac
+enabled libfdk_aac        && { use_pkg_config fdk-aac "fdk-aac/aacenc_lib.h" aacEncOpen ||
+                               { require libfdk_aac fdk-aac/aacenc_lib.h aacEncOpen -lfdk-aac &&
+                                 warn "using libfdk without pkg-config"; } }
 flite_libs="-lflite_cmu_time_awb -lflite_cmu_us_awb -lflite_cmu_us_kal -lflite_cmu_us_kal16 -lflite_cmu_us_rms -lflite_cmu_us_slt -lflite_usenglish -lflite_cmulex -lflite"
 enabled libflite          && require2 libflite "flite/flite.h" flite_init $flite_libs
 enabled fontconfig        && enable libfontconfig
-=======
-enabled libfdk_aac        && require_pkg_config fdk-aac "fdk-aac/aacenc_lib.h" aacEncOpen
->>>>>>> fd11465b
 enabled libfontconfig     && require_pkg_config fontconfig "fontconfig/fontconfig.h" FcInit
 enabled libfreetype       && require_libfreetype
 enabled libfribidi        && require_pkg_config fribidi fribidi.h fribidi_version_info
