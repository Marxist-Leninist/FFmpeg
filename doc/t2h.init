--- conflicted
+++ resolved
@@ -8,7 +8,7 @@
 '<link rel="icon" href="favicon.png" type="image/png" />
 ';
 
-$CSS_LINES = $ENV{"LIBAV_CSS"} || <<EOT;
+$CSS_LINES = $ENV{"FFMPEG_CSS"} || <<EOT;
 <style type="text/css">
 <!--
 .container {
@@ -129,21 +129,12 @@
 </style>
 EOT
 
-<<<<<<< HEAD
-my $FFMPEG_NAVBAR = $ENV{"FFMPEG_NAVBAR"} || '';
-
-$AFTER_BODY_OPEN =
-'<div id="container">' .
-"\n$FFMPEG_NAVBAR\n" .
-'<div id="body">';
-=======
-my $TEMPLATE_HEADER = $ENV{"LIBAV_HEADER"} || <<EOT;
+my $TEMPLATE_HEADER = $ENV{"FFMPEG_HEADER"} || <<EOT;
 <link rel="icon" href="favicon.png" type="image/png" />
 </head>
 <body>
 <div class="container">
 EOT
->>>>>>> 7e522859
 
 $PRE_BODY_CLOSE = '</div></div>';
 
