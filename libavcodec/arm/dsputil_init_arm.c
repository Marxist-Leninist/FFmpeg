--- conflicted
+++ resolved
@@ -71,15 +71,9 @@
     ff_put_pixels_clamped = c->put_pixels_clamped;
     ff_add_pixels_clamped = c->add_pixels_clamped;
 
-<<<<<<< HEAD
     if (!avctx->lowres && avctx->bits_per_raw_sample <= 8) {
-        if(avctx->idct_algo == FF_IDCT_AUTO ||
-           avctx->idct_algo == FF_IDCT_ARM){
-=======
-    if (avctx->bits_per_raw_sample <= 8) {
         if (avctx->idct_algo == FF_IDCT_AUTO ||
             avctx->idct_algo == FF_IDCT_ARM) {
->>>>>>> cf7a2167
             c->idct_put              = j_rev_dct_arm_put;
             c->idct_add              = j_rev_dct_arm_add;
             c->idct                  = ff_j_rev_dct_arm;
