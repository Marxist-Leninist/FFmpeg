/*
 * Copyright (c) 2013 Guillaume Martres <smarter@ubuntu.com>
 *
 * This file is part of FFmpeg.
 *
 * FFmpeg is free software; you can redistribute it and/or
 * modify it under the terms of the GNU Lesser General Public
 * License as published by the Free Software Foundation; either
 * version 2.1 of the License, or (at your option) any later version.
 *
 * FFmpeg is distributed in the hope that it will be useful,
 * but WITHOUT ANY WARRANTY; without even the implied warranty of
 * MERCHANTABILITY or FITNESS FOR A PARTICULAR PURPOSE.  See the GNU
 * Lesser General Public License for more details.
 *
 * You should have received a copy of the GNU Lesser General Public
 * License along with FFmpeg; if not, write to the Free Software
 * Foundation, Inc., 51 Franklin Street, Fifth Floor, Boston, MA 02110-1301 USA
 */

#include <vpx/vpx_codec.h>
#include "libvpx.h"
#include "config.h"

#if CONFIG_LIBVPX_VP9_ENCODER
#include <vpx/vpx_encoder.h>
#include <vpx/vp8cx.h>
#endif

static const enum AVPixelFormat vp9_pix_fmts_def[] = {
    AV_PIX_FMT_YUV420P,
    AV_PIX_FMT_NONE
};

#if CONFIG_LIBVPX_VP9_ENCODER
static const enum AVPixelFormat vp9_pix_fmts_highcol[] = {
    AV_PIX_FMT_YUV420P,
    AV_PIX_FMT_YUV422P,
    AV_PIX_FMT_YUV440P,
    AV_PIX_FMT_YUV444P,
    AV_PIX_FMT_NONE
};

static const enum AVPixelFormat vp9_pix_fmts_highbd[] = {
    AV_PIX_FMT_YUV420P,
    AV_PIX_FMT_YUV422P,
    AV_PIX_FMT_YUV440P,
    AV_PIX_FMT_YUV444P,
    AV_PIX_FMT_YUV420P10LE,
    AV_PIX_FMT_YUV422P10LE,
    AV_PIX_FMT_YUV440P10LE,
    AV_PIX_FMT_YUV444P10LE,
    AV_PIX_FMT_YUV420P12LE,
    AV_PIX_FMT_YUV422P12LE,
    AV_PIX_FMT_YUV440P12LE,
    AV_PIX_FMT_YUV444P12LE,
    AV_PIX_FMT_NONE
};
#endif

<<<<<<< HEAD
av_cold void ff_vp9_init_static(AVCodec *codec)
{
    if (    vpx_codec_version_major() < 1
        || (vpx_codec_version_major() == 1 && vpx_codec_version_minor() < 3))
        codec->capabilities |= CODEC_CAP_EXPERIMENTAL;
    codec->pix_fmts = vp9_pix_fmts_def;
#if CONFIG_LIBVPX_VP9_ENCODER
    if (    vpx_codec_version_major() > 1
        || (vpx_codec_version_major() == 1 && vpx_codec_version_minor() >= 4)) {
#ifdef VPX_CODEC_CAP_HIGHBITDEPTH
        vpx_codec_caps_t codec_caps = vpx_codec_get_caps(vpx_codec_vp9_cx());
        if (codec_caps & VPX_CODEC_CAP_HIGHBITDEPTH)
            codec->pix_fmts = vp9_pix_fmts_highbd;
        else
#endif
            codec->pix_fmts = vp9_pix_fmts_highcol;
    }
#endif
=======
enum AVPixelFormat ff_vpx_imgfmt_to_pixfmt(vpx_img_fmt_t img)
{
    switch (img) {
    case VPX_IMG_FMT_RGB24:     return AV_PIX_FMT_RGB24;
    case VPX_IMG_FMT_RGB565:    return AV_PIX_FMT_RGB565BE;
    case VPX_IMG_FMT_RGB555:    return AV_PIX_FMT_RGB555BE;
    case VPX_IMG_FMT_UYVY:      return AV_PIX_FMT_UYVY422;
    case VPX_IMG_FMT_YUY2:      return AV_PIX_FMT_YUYV422;
    case VPX_IMG_FMT_YVYU:      return AV_PIX_FMT_YVYU422;
    case VPX_IMG_FMT_BGR24:     return AV_PIX_FMT_BGR24;
    case VPX_IMG_FMT_ARGB:      return AV_PIX_FMT_ARGB;
    case VPX_IMG_FMT_ARGB_LE:   return AV_PIX_FMT_BGRA;
    case VPX_IMG_FMT_RGB565_LE: return AV_PIX_FMT_RGB565LE;
    case VPX_IMG_FMT_RGB555_LE: return AV_PIX_FMT_RGB555LE;
    case VPX_IMG_FMT_I420:      return AV_PIX_FMT_YUV420P;
    case VPX_IMG_FMT_I422:      return AV_PIX_FMT_YUV422P;
    case VPX_IMG_FMT_I444:      return AV_PIX_FMT_YUV444P;
    case VPX_IMG_FMT_444A:      return AV_PIX_FMT_YUVA444P;
#ifdef VPX_IMAGE_ABI_VERSION >= 3
    case VPX_IMG_FMT_I440:      return AV_PIX_FMT_YUV440P;
    case VPX_IMG_FMT_I42016:    return AV_PIX_FMT_YUV420P16BE;
    case VPX_IMG_FMT_I42216:    return AV_PIX_FMT_YUV422P16BE;
    case VPX_IMG_FMT_I44416:    return AV_PIX_FMT_YUV444P16BE;
#endif
    default:                    return AV_PIX_FMT_NONE;
    }
}

vpx_img_fmt_t ff_vpx_pixfmt_to_imgfmt(enum AVPixelFormat pix)
{
    switch (pix) {
    case AV_PIX_FMT_RGB24:        return VPX_IMG_FMT_RGB24;
    case AV_PIX_FMT_RGB565BE:     return VPX_IMG_FMT_RGB565;
    case AV_PIX_FMT_RGB555BE:     return VPX_IMG_FMT_RGB555;
    case AV_PIX_FMT_UYVY422:      return VPX_IMG_FMT_UYVY;
    case AV_PIX_FMT_YUYV422:      return VPX_IMG_FMT_YUY2;
    case AV_PIX_FMT_YVYU422:      return VPX_IMG_FMT_YVYU;
    case AV_PIX_FMT_BGR24:        return VPX_IMG_FMT_BGR24;
    case AV_PIX_FMT_ARGB:         return VPX_IMG_FMT_ARGB;
    case AV_PIX_FMT_BGRA:         return VPX_IMG_FMT_ARGB_LE;
    case AV_PIX_FMT_RGB565LE:     return VPX_IMG_FMT_RGB565_LE;
    case AV_PIX_FMT_RGB555LE:     return VPX_IMG_FMT_RGB555_LE;
    case AV_PIX_FMT_YUV420P:      return VPX_IMG_FMT_I420;
    case AV_PIX_FMT_YUV422P:      return VPX_IMG_FMT_I422;
    case AV_PIX_FMT_YUV444P:      return VPX_IMG_FMT_I444;
    case AV_PIX_FMT_YUVA444P:     return VPX_IMG_FMT_444A;
#ifdef VPX_IMAGE_ABI_VERSION >= 3
    case AV_PIX_FMT_YUV440P:      return VPX_IMG_FMT_I440;
    case AV_PIX_FMT_YUV420P16BE:  return VPX_IMG_FMT_I42016;
    case AV_PIX_FMT_YUV422P16BE:  return VPX_IMG_FMT_I42216;
    case AV_PIX_FMT_YUV444P16BE:  return VPX_IMG_FMT_I44416;
#endif
    default:                      return VPX_IMG_FMT_NONE;
    }
>>>>>>> 8655c541
}<|MERGE_RESOLUTION|>--- conflicted
+++ resolved
@@ -58,7 +58,6 @@
 };
 #endif
 
-<<<<<<< HEAD
 av_cold void ff_vp9_init_static(AVCodec *codec)
 {
     if (    vpx_codec_version_major() < 1
@@ -77,7 +76,8 @@
             codec->pix_fmts = vp9_pix_fmts_highcol;
     }
 #endif
-=======
+}
+#if 0
 enum AVPixelFormat ff_vpx_imgfmt_to_pixfmt(vpx_img_fmt_t img)
 {
     switch (img) {
@@ -132,5 +132,5 @@
 #endif
     default:                      return VPX_IMG_FMT_NONE;
     }
->>>>>>> 8655c541
-}+}
+#endif