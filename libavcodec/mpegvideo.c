--- conflicted
+++ resolved
@@ -840,12 +840,6 @@
         FF_ALLOCZ_OR_GOTO(s->avctx, s->prev_pict_types, PREV_PICT_TYPES_BUFFER_SIZE, fail);
 
         s->parse_context.state = -1;
-<<<<<<< HEAD
-        if ((s->avctx->debug & (FF_DEBUG_VIS_QP | FF_DEBUG_VIS_MB_TYPE)) || (s->avctx->debug_mv)) {
-            s->visualization_buffer[0] = av_malloc((s->mb_width * 16 + 2 * EDGE_WIDTH) * s->mb_height * 16 + 2 * EDGE_WIDTH);
-            s->visualization_buffer[1] = av_malloc((s->mb_width * 16 + 2 * EDGE_WIDTH) * s->mb_height * 16 + 2 * EDGE_WIDTH);
-            s->visualization_buffer[2] = av_malloc((s->mb_width * 16 + 2 * EDGE_WIDTH) * s->mb_height * 16 + 2 * EDGE_WIDTH);
-=======
         if ((s->avctx->debug & (FF_DEBUG_VIS_QP | FF_DEBUG_VIS_MB_TYPE)) ||
             s->avctx->debug_mv) {
             s->visualization_buffer[0] = av_malloc((s->mb_width * 16 +
@@ -854,7 +848,6 @@
                         2 * EDGE_WIDTH) * s->mb_height * 16 + 2 * EDGE_WIDTH);
             s->visualization_buffer[2] = av_malloc((s->mb_width * 16 +
                         2 * EDGE_WIDTH) * s->mb_height * 16 + 2 * EDGE_WIDTH);
->>>>>>> 78212cef
         }
 
         s->context_initialized = 1;
