--- conflicted
+++ resolved
@@ -209,9 +209,11 @@
 
     frame->pict_type        = AV_PICTURE_TYPE_I;
     frame->key_frame        = 1;
-<<<<<<< HEAD
-    frame->reordered_opaque = avctx->reordered_opaque;
-    frame->pkt_pts          = avctx->internal->pkt->pts;
+
+    res = ff_decode_frame_props(avctx, frame);
+    if (res < 0)
+        return res;
+
     av_frame_set_pkt_pos     (frame, avctx->internal->pkt->pos);
     av_frame_set_pkt_duration(frame, avctx->internal->pkt->duration);
 
@@ -219,12 +221,6 @@
         frame->interlaced_frame = 1;
         frame->top_field_first  = context->tff;
     }
-=======
-
-    res = ff_decode_frame_props(avctx, frame);
-    if (res < 0)
-        return res;
->>>>>>> 4a0f6651
 
     if ((res = av_image_check_size(avctx->width, avctx->height, 0, avctx)) < 0)
         return res;
