--- conflicted
+++ resolved
@@ -437,18 +437,6 @@
                                plane_start[i], c->frame_pred == PRED_LEFT);
             if (ret)
                 return ret;
-<<<<<<< HEAD
-            if (c->frame_pred == PRED_MEDIAN)
-                if (!c->interlaced) {
-                restore_median(c->pic.data[0] + rgb_order[i], c->planes,
-                               c->pic.linesize[0], avctx->width, avctx->height,
-                               c->slices, 0);
-                } else {
-                    restore_median_il(c->pic.data[0] + rgb_order[i], c->planes,
-                                      c->pic.linesize[0], avctx->width, avctx->height,
-                                      c->slices, 0);
-                }
-=======
             if (c->frame_pred == PRED_MEDIAN) {
                 if (!c->interlaced) {
                     restore_median(c->pic.data[0] + rgb_order[i], c->planes,
@@ -460,7 +448,6 @@
                                       avctx->height, c->slices, 0);
                 }
             }
->>>>>>> 9ee33348
         }
         restore_rgb_planes(c->pic.data[0], c->planes, c->pic.linesize[0],
                            avctx->width, avctx->height);
