--- conflicted
+++ resolved
@@ -23,16 +23,10 @@
 #include "vaapi_internal.h"
 #include "h264.h"
 
-<<<<<<< HEAD
-/** @file
- *  This file implements the glue code between FFmpeg's and VA API's
- *  structures for H.264 decoding.
-=======
 /**
  * @file
- * This file implements the glue code between Libav's and VA API's
+ * This file implements the glue code between FFmpeg's and VA API's
  * structures for H.264 decoding.
->>>>>>> e3bc07f4
  */
 
 /**
