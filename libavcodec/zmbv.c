/*
 * Zip Motion Blocks Video (ZMBV) decoder
 * Copyright (c) 2006 Konstantin Shishkov
 *
 * This file is part of FFmpeg.
 *
 * FFmpeg is free software; you can redistribute it and/or
 * modify it under the terms of the GNU Lesser General Public
 * License as published by the Free Software Foundation; either
 * version 2.1 of the License, or (at your option) any later version.
 *
 * FFmpeg is distributed in the hope that it will be useful,
 * but WITHOUT ANY WARRANTY; without even the implied warranty of
 * MERCHANTABILITY or FITNESS FOR A PARTICULAR PURPOSE.  See the GNU
 * Lesser General Public License for more details.
 *
 * You should have received a copy of the GNU Lesser General Public
 * License along with FFmpeg; if not, write to the Free Software
 * Foundation, Inc., 51 Franklin Street, Fifth Floor, Boston, MA 02110-1301 USA
 */

/**
 * @file
 * Zip Motion Blocks Video decoder
 */

#include <stdio.h>
#include <stdlib.h>

#include "libavutil/intreadwrite.h"
#include "avcodec.h"

#include <zlib.h>

#define ZMBV_KEYFRAME 1
#define ZMBV_DELTAPAL 2

enum ZmbvFormat {
    ZMBV_FMT_NONE  = 0,
    ZMBV_FMT_1BPP  = 1,
    ZMBV_FMT_2BPP  = 2,
    ZMBV_FMT_4BPP  = 3,
    ZMBV_FMT_8BPP  = 4,
    ZMBV_FMT_15BPP = 5,
    ZMBV_FMT_16BPP = 6,
    ZMBV_FMT_24BPP = 7,
    ZMBV_FMT_32BPP = 8
};

/*
 * Decoder context
 */
typedef struct ZmbvContext {
    AVCodecContext *avctx;
    AVFrame pic;

    int bpp;
    unsigned int decomp_size;
    uint8_t* decomp_buf;
    uint8_t pal[768];
    uint8_t *prev, *cur;
    int width, height;
    int fmt;
    int comp;
    int flags;
    int bw, bh, bx, by;
    int decomp_len;
    z_stream zstream;
    int (*decode_intra)(struct ZmbvContext *c);
    int (*decode_xor)(struct ZmbvContext *c);
} ZmbvContext;

/**
 * Decode XOR'ed frame - 8bpp version
 */

static int zmbv_decode_xor_8(ZmbvContext *c)
{
    uint8_t *src = c->decomp_buf;
    uint8_t *output, *prev;
    int8_t *mvec;
    int x, y;
    int d, dx, dy, bw2, bh2;
    int block;
    int i, j;
    int mx, my;

    output = c->cur;
    prev = c->prev;

    if (c->flags & ZMBV_DELTAPAL) {
        for (i = 0; i < 768; i++)
            c->pal[i] ^= *src++;
    }

    mvec = (int8_t*)src;
    src += ((c->bx * c->by * 2 + 3) & ~3);

    block = 0;
    for (y = 0; y < c->height; y += c->bh) {
        bh2 = ((c->height - y) > c->bh) ? c->bh : (c->height - y);
        for (x = 0; x < c->width; x += c->bw) {
            uint8_t *out, *tprev;

            d = mvec[block] & 1;
            dx = mvec[block] >> 1;
            dy = mvec[block + 1] >> 1;
            block += 2;

            bw2 = ((c->width - x) > c->bw) ? c->bw : (c->width - x);

            /* copy block - motion vectors out of bounds are used to zero blocks */
            out = output + x;
            tprev = prev + x + dx + dy * c->width;
            mx = x + dx;
            my = y + dy;
            for (j = 0; j < bh2; j++) {
                if (my + j < 0 || my + j >= c->height) {
                    memset(out, 0, bw2);
                } else {
                    for (i = 0; i < bw2; i++) {
                        if (mx + i < 0 || mx + i >= c->width)
                            out[i] = 0;
                        else
                            out[i] = tprev[i];
                    }
                }
                out += c->width;
                tprev += c->width;
            }

            if (d) { /* apply XOR'ed difference */
                out = output + x;
                for (j = 0; j < bh2; j++) {
                    for (i = 0; i < bw2; i++)
                        out[i] ^= *src++;
                    out += c->width;
                }
            }
        }
        output += c->width * c->bh;
        prev += c->width * c->bh;
    }
    if (src - c->decomp_buf != c->decomp_len)
        av_log(c->avctx, AV_LOG_ERROR, "Used %ti of %i bytes\n",
               src-c->decomp_buf, c->decomp_len);
    return 0;
}

/**
 * Decode XOR'ed frame - 15bpp and 16bpp version
 */

static int zmbv_decode_xor_16(ZmbvContext *c)
{
    uint8_t *src = c->decomp_buf;
    uint16_t *output, *prev;
    int8_t *mvec;
    int x, y;
    int d, dx, dy, bw2, bh2;
    int block;
    int i, j;
    int mx, my;

    output = (uint16_t*)c->cur;
    prev = (uint16_t*)c->prev;

    mvec = (int8_t*)src;
    src += ((c->bx * c->by * 2 + 3) & ~3);

    block = 0;
    for (y = 0; y < c->height; y += c->bh) {
        bh2 = ((c->height - y) > c->bh) ? c->bh : (c->height - y);
        for (x = 0; x < c->width; x += c->bw) {
            uint16_t *out, *tprev;

            d = mvec[block] & 1;
            dx = mvec[block] >> 1;
            dy = mvec[block + 1] >> 1;
            block += 2;

            bw2 = ((c->width - x) > c->bw) ? c->bw : (c->width - x);

            /* copy block - motion vectors out of bounds are used to zero blocks */
            out = output + x;
            tprev = prev + x + dx + dy * c->width;
            mx = x + dx;
            my = y + dy;
            for (j = 0; j < bh2; j++) {
                if (my + j < 0 || my + j >= c->height) {
                    memset(out, 0, bw2 * 2);
                } else {
                    for (i = 0; i < bw2; i++) {
                        if (mx + i < 0 || mx + i >= c->width)
                            out[i] = 0;
                        else
                            out[i] = tprev[i];
                    }
                }
                out += c->width;
                tprev += c->width;
            }

            if (d) { /* apply XOR'ed difference */
                out = output + x;
                for (j = 0; j < bh2; j++){
                    for (i = 0; i < bw2; i++) {
                        out[i] ^= *((uint16_t*)src);
                        src += 2;
                    }
                    out += c->width;
                }
            }
        }
        output += c->width * c->bh;
        prev += c->width * c->bh;
    }
    if (src - c->decomp_buf != c->decomp_len)
        av_log(c->avctx, AV_LOG_ERROR, "Used %ti of %i bytes\n",
               src-c->decomp_buf, c->decomp_len);
    return 0;
}

#ifdef ZMBV_ENABLE_24BPP
/**
 * Decode XOR'ed frame - 24bpp version
 */

static int zmbv_decode_xor_24(ZmbvContext *c)
{
    uint8_t *src = c->decomp_buf;
    uint8_t *output, *prev;
    int8_t *mvec;
    int x, y;
    int d, dx, dy, bw2, bh2;
    int block;
    int i, j;
    int mx, my;
    int stride;

    output = c->cur;
    prev = c->prev;

    stride = c->width * 3;
    mvec = (int8_t*)src;
    src += ((c->bx * c->by * 2 + 3) & ~3);

    block = 0;
    for (y = 0; y < c->height; y += c->bh) {
        bh2 = ((c->height - y) > c->bh) ? c->bh : (c->height - y);
        for (x = 0; x < c->width; x += c->bw) {
            uint8_t *out, *tprev;

            d = mvec[block] & 1;
            dx = mvec[block] >> 1;
            dy = mvec[block + 1] >> 1;
            block += 2;

            bw2 = ((c->width - x) > c->bw) ? c->bw : (c->width - x);

            /* copy block - motion vectors out of bounds are used to zero blocks */
            out = output + x * 3;
            tprev = prev + (x + dx) * 3 + dy * stride;
            mx = x + dx;
            my = y + dy;
            for (j = 0; j < bh2; j++) {
                if (my + j < 0 || my + j >= c->height) {
                    memset(out, 0, bw2 * 3);
                } else {
                    for (i = 0; i < bw2; i++){
                        if (mx + i < 0 || mx + i >= c->width) {
                            out[i * 3 + 0] = 0;
                            out[i * 3 + 1] = 0;
                            out[i * 3 + 2] = 0;
                        } else {
                            out[i * 3 + 0] = tprev[i * 3 + 0];
                            out[i * 3 + 1] = tprev[i * 3 + 1];
                            out[i * 3 + 2] = tprev[i * 3 + 2];
                        }
                    }
                }
                out += stride;
                tprev += stride;
            }

            if (d) { /* apply XOR'ed difference */
                out = output + x * 3;
                for (j = 0; j < bh2; j++) {
                    for (i = 0; i < bw2; i++) {
                        out[i * 3 + 0] ^= *src++;
                        out[i * 3 + 1] ^= *src++;
                        out[i * 3 + 2] ^= *src++;
                    }
                    out += stride;
                }
            }
        }
        output += stride * c->bh;
        prev += stride * c->bh;
    }
    if (src - c->decomp_buf != c->decomp_len)
        av_log(c->avctx, AV_LOG_ERROR, "Used %i of %i bytes\n",
               src-c->decomp_buf, c->decomp_len);
    return 0;
}
#endif //ZMBV_ENABLE_24BPP

/**
 * Decode XOR'ed frame - 32bpp version
 */

static int zmbv_decode_xor_32(ZmbvContext *c)
{
    uint8_t *src = c->decomp_buf;
    uint32_t *output, *prev;
    int8_t *mvec;
    int x, y;
    int d, dx, dy, bw2, bh2;
    int block;
    int i, j;
    int mx, my;

    output = (uint32_t*)c->cur;
    prev = (uint32_t*)c->prev;

    mvec = (int8_t*)src;
    src += ((c->bx * c->by * 2 + 3) & ~3);

    block = 0;
    for (y = 0; y < c->height; y += c->bh) {
        bh2 = ((c->height - y) > c->bh) ? c->bh : (c->height - y);
        for (x = 0; x < c->width; x += c->bw) {
            uint32_t *out, *tprev;

            d = mvec[block] & 1;
            dx = mvec[block] >> 1;
            dy = mvec[block + 1] >> 1;
            block += 2;

            bw2 = ((c->width - x) > c->bw) ? c->bw : (c->width - x);

            /* copy block - motion vectors out of bounds are used to zero blocks */
            out = output + x;
            tprev = prev + x + dx + dy * c->width;
            mx = x + dx;
            my = y + dy;
            for (j = 0; j < bh2; j++) {
                if (my + j < 0 || my + j >= c->height) {
                    memset(out, 0, bw2 * 4);
                } else {
                    for (i = 0; i < bw2; i++){
                        if (mx + i < 0 || mx + i >= c->width)
                            out[i] = 0;
                        else
                            out[i] = tprev[i];
                    }
                }
                out += c->width;
                tprev += c->width;
            }

            if (d) { /* apply XOR'ed difference */
                out = output + x;
                for (j = 0; j < bh2; j++){
                    for (i = 0; i < bw2; i++) {
                        out[i] ^= *((uint32_t *) src);
                        src += 4;
                    }
                    out += c->width;
                }
            }
        }
        output += c->width * c->bh;
        prev   += c->width * c->bh;
    }
    if (src - c->decomp_buf != c->decomp_len)
        av_log(c->avctx, AV_LOG_ERROR, "Used %ti of %i bytes\n",
               src-c->decomp_buf, c->decomp_len);
    return 0;
}

/**
 * Decode intraframe
 */
static int zmbv_decode_intra(ZmbvContext *c)
{
    uint8_t *src = c->decomp_buf;

    /* make the palette available on the way out */
    if (c->fmt == ZMBV_FMT_8BPP) {
        memcpy(c->pal, src, 768);
        src += 768;
    }

    memcpy(c->cur, src, c->width * c->height * (c->bpp / 8));
    return 0;
}

static int decode_frame(AVCodecContext *avctx, void *data, int *data_size, AVPacket *avpkt)
{
    const uint8_t *buf = avpkt->data;
    int buf_size = avpkt->size;
    ZmbvContext * const c = avctx->priv_data;
    int zret = Z_OK; // Zlib return code
    int len = buf_size;
    int hi_ver, lo_ver;

    if (c->pic.data[0])
            avctx->release_buffer(avctx, &c->pic);

    c->pic.reference = 3;
    c->pic.buffer_hints = FF_BUFFER_HINTS_VALID;
    if (avctx->get_buffer(avctx, &c->pic) < 0) {
        av_log(avctx, AV_LOG_ERROR, "get_buffer() failed\n");
        return -1;
    }

    /* parse header */
    c->flags = buf[0];
    buf++; len--;
<<<<<<< HEAD
    if(c->flags & ZMBV_KEYFRAME) {
        void *decode_intra = NULL;
        c->decode_intra= NULL;
=======
    if (c->flags & ZMBV_KEYFRAME) {
>>>>>>> dc6d0430
        hi_ver = buf[0];
        lo_ver = buf[1];
        c->comp = buf[2];
        c->fmt = buf[3];
        c->bw = buf[4];
        c->bh = buf[5];

        buf += 6;
        len -= 6;
        av_log(avctx, AV_LOG_DEBUG,
               "Flags=%X ver=%i.%i comp=%i fmt=%i blk=%ix%i\n",
               c->flags,hi_ver,lo_ver,c->comp,c->fmt,c->bw,c->bh);
        if (hi_ver != 0 || lo_ver != 1) {
            av_log(avctx, AV_LOG_ERROR, "Unsupported version %i.%i\n",
            hi_ver, lo_ver);
            return -1;
        }
        if (c->bw == 0 || c->bh == 0) {
            av_log(avctx, AV_LOG_ERROR, "Unsupported block size %ix%i\n",
                   c->bw, c->bh);
            return -1;
        }
        if (c->comp != 0 && c->comp != 1) {
            av_log(avctx, AV_LOG_ERROR, "Unsupported compression type %i\n",
                   c->comp);
            return -1;
        }

        switch (c->fmt) {
        case ZMBV_FMT_8BPP:
            c->bpp = 8;
            decode_intra = zmbv_decode_intra;
            c->decode_xor = zmbv_decode_xor_8;
            break;
        case ZMBV_FMT_15BPP:
        case ZMBV_FMT_16BPP:
            c->bpp = 16;
            decode_intra = zmbv_decode_intra;
            c->decode_xor = zmbv_decode_xor_16;
            break;
#ifdef ZMBV_ENABLE_24BPP
        case ZMBV_FMT_24BPP:
            c->bpp = 24;
            decode_intra = zmbv_decode_intra;
            c->decode_xor = zmbv_decode_xor_24;
            break;
#endif //ZMBV_ENABLE_24BPP
        case ZMBV_FMT_32BPP:
            c->bpp = 32;
            decode_intra = zmbv_decode_intra;
            c->decode_xor = zmbv_decode_xor_32;
            break;
        default:
            c->decode_xor = NULL;
            av_log(avctx, AV_LOG_ERROR,
                   "Unsupported (for now) format %i\n", c->fmt);
            return -1;
        }

        zret = inflateReset(&c->zstream);
        if (zret != Z_OK) {
            av_log(avctx, AV_LOG_ERROR, "Inflate reset error: %d\n", zret);
            return -1;
<<<<<<< HEAD
        }

        c->cur = av_realloc_f(c->cur, avctx->width * avctx->height,  (c->bpp / 8));
        c->prev = av_realloc_f(c->prev, avctx->width * avctx->height,  (c->bpp / 8));
        c->bx = (c->width + c->bw - 1) / c->bw;
        c->by = (c->height+ c->bh - 1) / c->bh;
        if(!c->cur || !c->prev)
            return -1;
        c->decode_intra= decode_intra;
    }

    if(c->decode_intra == NULL) {
        av_log(avctx, AV_LOG_ERROR, "Error! Got no format or no keyframe!\n");
        return -1;
    }

    if(c->comp == 0) { //Uncompressed data
        memcpy(c->decomp_buf, buf, len);
        c->decomp_size = 1;
    } else { // ZLIB-compressed data
=======
         }

         c->cur  = av_realloc(c->cur, avctx->width * avctx->height * (c->bpp / 8));
         c->prev = av_realloc(c->prev, avctx->width * avctx->height * (c->bpp / 8));
         c->bx = (c->width + c->bw - 1) / c->bw;
         c->by = (c->height+ c->bh - 1) / c->bh;
     }

     if (c->decode_intra == NULL) {
         av_log(avctx, AV_LOG_ERROR, "Error! Got no format or no keyframe!\n");
         return -1;
     }

     if (c->comp == 0) { //Uncompressed data
         memcpy(c->decomp_buf, buf, len);
         c->decomp_size = 1;
     } else { // ZLIB-compressed data
>>>>>>> dc6d0430
        c->zstream.total_in = c->zstream.total_out = 0;
        c->zstream.next_in = buf;
        c->zstream.avail_in = len;
        c->zstream.next_out = c->decomp_buf;
        c->zstream.avail_out = c->decomp_size;
        inflate(&c->zstream, Z_FINISH);
        c->decomp_len = c->zstream.total_out;
    }
    if (c->flags & ZMBV_KEYFRAME) {
        c->pic.key_frame = 1;
        c->pic.pict_type = AV_PICTURE_TYPE_I;
        c->decode_intra(c);
    } else {
        c->pic.key_frame = 0;
        c->pic.pict_type = AV_PICTURE_TYPE_P;
        if (c->decomp_len)
            c->decode_xor(c);
    }

    /* update frames */
    {
        uint8_t *out, *src;
        int i, j;

        out = c->pic.data[0];
        src = c->cur;
        switch (c->fmt) {
        case ZMBV_FMT_8BPP:
            for (j = 0; j < c->height; j++) {
                for (i = 0; i < c->width; i++) {
                    out[i * 3 + 0] = c->pal[(*src) * 3 + 0];
                    out[i * 3 + 1] = c->pal[(*src) * 3 + 1];
                    out[i * 3 + 2] = c->pal[(*src) * 3 + 2];
                    src++;
                }
                out += c->pic.linesize[0];
            }
            break;
        case ZMBV_FMT_15BPP:
            for (j = 0; j < c->height; j++) {
                for (i = 0; i < c->width; i++) {
                    uint16_t tmp = AV_RL16(src);
                    src += 2;
                    out[i * 3 + 0] = (tmp & 0x7C00) >> 7;
                    out[i * 3 + 1] = (tmp & 0x03E0) >> 2;
                    out[i * 3 + 2] = (tmp & 0x001F) << 3;
                }
                out += c->pic.linesize[0];
            }
            break;
        case ZMBV_FMT_16BPP:
            for (j = 0; j < c->height; j++) {
                for (i = 0; i < c->width; i++) {
                    uint16_t tmp = AV_RL16(src);
                    src += 2;
                    out[i * 3 + 0] = (tmp & 0xF800) >> 8;
                    out[i * 3 + 1] = (tmp & 0x07E0) >> 3;
                    out[i * 3 + 2] = (tmp & 0x001F) << 3;
                }
                out += c->pic.linesize[0];
            }
            break;
#ifdef ZMBV_ENABLE_24BPP
        case ZMBV_FMT_24BPP:
            for (j = 0; j < c->height; j++) {
                memcpy(out, src, c->width * 3);
                src += c->width * 3;
                out += c->pic.linesize[0];
            }
            break;
#endif //ZMBV_ENABLE_24BPP
        case ZMBV_FMT_32BPP:
            for (j = 0; j < c->height; j++) {
                for (i = 0; i < c->width; i++) {
                    uint32_t tmp = AV_RL32(src);
                    src += 4;
                    AV_WB24(out+(i*3), tmp);
                }
                out += c->pic.linesize[0];
            }
            break;
        default:
            av_log(avctx, AV_LOG_ERROR, "Cannot handle format %i\n", c->fmt);
        }
        FFSWAP(uint8_t *, c->cur, c->prev);
    }
    *data_size = sizeof(AVFrame);
    *(AVFrame*)data = c->pic;

    /* always report that the buffer was completely consumed */
    return buf_size;
}



/*
 *
 * Init zmbv decoder
 *
 */
static av_cold int decode_init(AVCodecContext *avctx)
{
    ZmbvContext * const c = avctx->priv_data;
    int zret; // Zlib return code

    c->avctx = avctx;

    c->width = avctx->width;
    c->height = avctx->height;
    avcodec_get_frame_defaults(&c->pic);

    c->bpp = avctx->bits_per_coded_sample;

    // Needed if zlib unused or init aborted before inflateInit
    memset(&(c->zstream), 0, sizeof(z_stream));

    avctx->pix_fmt = PIX_FMT_RGB24;
    c->decomp_size = (avctx->width + 255) * 4 * (avctx->height + 64);

    /* Allocate decompression buffer */
    if (c->decomp_size) {
        if ((c->decomp_buf = av_malloc(c->decomp_size)) == NULL) {
            av_log(avctx, AV_LOG_ERROR,
                   "Can't allocate decompression buffer.\n");
            return 1;
        }
    }

    c->zstream.zalloc = Z_NULL;
    c->zstream.zfree = Z_NULL;
    c->zstream.opaque = Z_NULL;
    zret = inflateInit(&(c->zstream));
    if (zret != Z_OK) {
        av_log(avctx, AV_LOG_ERROR, "Inflate init error: %d\n", zret);
        return 1;
    }

    return 0;
}



/*
 *
 * Uninit zmbv decoder
 *
 */
static av_cold int decode_end(AVCodecContext *avctx)
{
    ZmbvContext * const c = avctx->priv_data;

    av_freep(&c->decomp_buf);

    if (c->pic.data[0])
        avctx->release_buffer(avctx, &c->pic);
    inflateEnd(&(c->zstream));
    av_freep(&c->cur);
    av_freep(&c->prev);

    return 0;
}

AVCodec ff_zmbv_decoder = {
    .name           = "zmbv",
    .type           = AVMEDIA_TYPE_VIDEO,
    .id             = CODEC_ID_ZMBV,
    .priv_data_size = sizeof(ZmbvContext),
    .init           = decode_init,
    .close          = decode_end,
    .decode         = decode_frame,
    .capabilities   = CODEC_CAP_DR1,
    .long_name = NULL_IF_CONFIG_SMALL("Zip Motion Blocks Video"),
};
<|MERGE_RESOLUTION|>--- conflicted
+++ resolved
@@ -418,13 +418,9 @@
     /* parse header */
     c->flags = buf[0];
     buf++; len--;
-<<<<<<< HEAD
-    if(c->flags & ZMBV_KEYFRAME) {
+    if (c->flags & ZMBV_KEYFRAME) {
         void *decode_intra = NULL;
         c->decode_intra= NULL;
-=======
-    if (c->flags & ZMBV_KEYFRAME) {
->>>>>>> dc6d0430
         hi_ver = buf[0];
         lo_ver = buf[1];
         c->comp = buf[2];
@@ -488,46 +484,26 @@
         if (zret != Z_OK) {
             av_log(avctx, AV_LOG_ERROR, "Inflate reset error: %d\n", zret);
             return -1;
-<<<<<<< HEAD
-        }
-
-        c->cur = av_realloc_f(c->cur, avctx->width * avctx->height,  (c->bpp / 8));
+        }
+
+        c->cur  = av_realloc_f(c->cur, avctx->width * avctx->height,  (c->bpp / 8));
         c->prev = av_realloc_f(c->prev, avctx->width * avctx->height,  (c->bpp / 8));
         c->bx = (c->width + c->bw - 1) / c->bw;
         c->by = (c->height+ c->bh - 1) / c->bh;
-        if(!c->cur || !c->prev)
+        if (!c->cur || !c->prev)
             return -1;
         c->decode_intra= decode_intra;
     }
 
-    if(c->decode_intra == NULL) {
+    if (c->decode_intra == NULL) {
         av_log(avctx, AV_LOG_ERROR, "Error! Got no format or no keyframe!\n");
         return -1;
     }
 
-    if(c->comp == 0) { //Uncompressed data
+    if (c->comp == 0) { //Uncompressed data
         memcpy(c->decomp_buf, buf, len);
         c->decomp_size = 1;
     } else { // ZLIB-compressed data
-=======
-         }
-
-         c->cur  = av_realloc(c->cur, avctx->width * avctx->height * (c->bpp / 8));
-         c->prev = av_realloc(c->prev, avctx->width * avctx->height * (c->bpp / 8));
-         c->bx = (c->width + c->bw - 1) / c->bw;
-         c->by = (c->height+ c->bh - 1) / c->bh;
-     }
-
-     if (c->decode_intra == NULL) {
-         av_log(avctx, AV_LOG_ERROR, "Error! Got no format or no keyframe!\n");
-         return -1;
-     }
-
-     if (c->comp == 0) { //Uncompressed data
-         memcpy(c->decomp_buf, buf, len);
-         c->decomp_size = 1;
-     } else { // ZLIB-compressed data
->>>>>>> dc6d0430
         c->zstream.total_in = c->zstream.total_out = 0;
         c->zstream.next_in = buf;
         c->zstream.avail_in = len;
