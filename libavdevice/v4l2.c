--- conflicted
+++ resolved
@@ -498,8 +498,8 @@
     now = av_gettime_monotonic();
     if (s->ts_mode == V4L_TS_MONO2ABS ||
         (ts <= now + 1 * AV_TIME_BASE && ts >= now - 10 * AV_TIME_BASE)) {
-        int64_t period = av_rescale_q(1, ctx->streams[0]->codec->time_base,
-                                      AV_TIME_BASE_Q);
+        int64_t period = av_rescale_q(1, AV_TIME_BASE_Q,
+                                      ctx->streams[0]->avg_frame_rate);
         av_log(ctx, AV_LOG_INFO, "Detected monotonic timestamps, converting\n");
         /* microseconds instead of seconds, MHz instead of Hz */
         s->timefilter = ff_timefilter_new(1, period, 1.0E-6);
@@ -554,21 +554,17 @@
 
         return AVERROR(errno);
     }
-<<<<<<< HEAD
-    av_assert0(buf.index < s->buffers);
+
+    if (buf.index >= s->buffers) {
+        av_log(ctx, AV_LOG_ERROR, "Invalid buffer index received.\n");
+        return AVERROR(EINVAL);
+    }
 
     /* CPIA is a compressed format and we don't know the exact number of bytes
      * used by a frame, so set it here as the driver announces it.
      */
     if (ctx->video_codec_id == AV_CODEC_ID_CPIA)
         s->frame_size = buf.bytesused;
-=======
-
-    if (buf.index >= s->buffers) {
-        av_log(ctx, AV_LOG_ERROR, "Invalid buffer index received.\n");
-        return AVERROR(EINVAL);
-    }
->>>>>>> 90cfc084
 
     if (s->frame_size > 0 && buf.bytesused != s->frame_size) {
         av_log(ctx, AV_LOG_ERROR,
@@ -746,13 +742,6 @@
     s1->streams[0]->avg_frame_rate.num = tpf->denominator;
     s1->streams[0]->avg_frame_rate.den = tpf->numerator;
 
-<<<<<<< HEAD
-=======
-    s->timeout = 100 +
-        av_rescale_q(1, s1->streams[0]->avg_frame_rate,
-                        (AVRational){1, 1000});
-
->>>>>>> 90cfc084
     return 0;
 }
 
