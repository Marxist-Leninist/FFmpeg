include $(SUBDIR)../config.mak

NAME = avformat
FFLIBS = avcodec avutil

HEADERS = avformat.h                                                    \
          avio.h                                                        \
          version.h                                                     \

OBJS = allformats.o         \
       avio.o               \
       aviobuf.o            \
       cutils.o             \
       id3v1.o              \
       id3v2.o              \
       metadata.o           \
       mux.o                \
       options.o            \
       os_support.o         \
       riff.o               \
       sdp.o                \
       seek.o               \
       utils.o              \

OBJS-$(CONFIG_NETWORK)                   += network.o
OBJS-$(CONFIG_RTPDEC)                    += rdt.o                       \
                                            rtp.o                       \
                                            rtpdec.o                    \
                                            rtpdec_amr.o                \
                                            rtpdec_asf.o                \
                                            rtpdec_g726.o               \
                                            rtpdec_h263.o               \
                                            rtpdec_h263_rfc2190.o       \
                                            rtpdec_h264.o               \
                                            rtpdec_ilbc.o               \
                                            rtpdec_jpeg.o               \
                                            rtpdec_latm.o               \
                                            rtpdec_mpeg12.o             \
                                            rtpdec_mpeg4.o              \
                                            rtpdec_mpegts.o             \
                                            rtpdec_qcelp.o              \
                                            rtpdec_qdm2.o               \
                                            rtpdec_qt.o                 \
                                            rtpdec_svq3.o               \
                                            rtpdec_vp8.o                \
                                            rtpdec_xiph.o               \
                                            srtp.o
OBJS-$(CONFIG_RTPENC_CHAIN)              += rtpenc_chain.o rtp.o
OBJS-$(CONFIG_SHARED)                    += log2_tab.o

# muxers/demuxers
OBJS-$(CONFIG_A64_MUXER)                 += a64.o rawenc.o
OBJS-$(CONFIG_AAC_DEMUXER)               += aacdec.o apetag.o rawdec.o
OBJS-$(CONFIG_AC3_DEMUXER)               += ac3dec.o rawdec.o
OBJS-$(CONFIG_AC3_MUXER)                 += rawenc.o
OBJS-$(CONFIG_ACT_DEMUXER)               += act.o
OBJS-$(CONFIG_ADF_DEMUXER)               += bintext.o sauce.o
OBJS-$(CONFIG_ADP_DEMUXER)               += adp.o
OBJS-$(CONFIG_ADX_DEMUXER)               += adxdec.o
OBJS-$(CONFIG_ADX_MUXER)                 += rawenc.o
OBJS-$(CONFIG_ADTS_MUXER)                += adtsenc.o
OBJS-$(CONFIG_AEA_DEMUXER)               += aea.o pcm.o
OBJS-$(CONFIG_AFC_DEMUXER)               += afc.o
OBJS-$(CONFIG_AIFF_DEMUXER)              += aiffdec.o pcm.o isom.o \
                                            mov_chan.o
OBJS-$(CONFIG_AIFF_MUXER)                += aiffenc.o isom.o id3v2enc.o
OBJS-$(CONFIG_AMR_DEMUXER)               += amr.o
OBJS-$(CONFIG_AMR_MUXER)                 += amr.o
OBJS-$(CONFIG_ANM_DEMUXER)               += anm.o
OBJS-$(CONFIG_APC_DEMUXER)               += apc.o
OBJS-$(CONFIG_APE_DEMUXER)               += ape.o apetag.o img2.o
OBJS-$(CONFIG_AQTITLE_DEMUXER)           += aqtitledec.o subtitles.o
OBJS-$(CONFIG_ASF_DEMUXER)               += asfdec.o asf.o asfcrypt.o \
                                            avlanguage.o
OBJS-$(CONFIG_ASF_MUXER)                 += asfenc.o asf.o
OBJS-$(CONFIG_ASS_DEMUXER)               += assdec.o subtitles.o
OBJS-$(CONFIG_ASS_MUXER)                 += assenc.o
OBJS-$(CONFIG_AST_DEMUXER)               += ast.o astdec.o
OBJS-$(CONFIG_AST_MUXER)                 += ast.o astenc.o
OBJS-$(CONFIG_AU_DEMUXER)                += au.o pcm.o
OBJS-$(CONFIG_AU_MUXER)                  += au.o rawenc.o
OBJS-$(CONFIG_AVI_DEMUXER)               += avidec.o
OBJS-$(CONFIG_AVI_MUXER)                 += avienc.o
OBJS-$(CONFIG_AVISYNTH)                  += avisynth.o
OBJS-$(CONFIG_AVM2_MUXER)                += swfenc.o swf.o
OBJS-$(CONFIG_AVR_DEMUXER)               += avr.o pcm.o
OBJS-$(CONFIG_AVS_DEMUXER)               += avs.o vocdec.o voc.o
OBJS-$(CONFIG_BETHSOFTVID_DEMUXER)       += bethsoftvid.o
OBJS-$(CONFIG_BFI_DEMUXER)               += bfi.o
OBJS-$(CONFIG_BINK_DEMUXER)              += bink.o
OBJS-$(CONFIG_BINTEXT_DEMUXER)           += bintext.o sauce.o
OBJS-$(CONFIG_BIT_DEMUXER)               += bit.o
OBJS-$(CONFIG_BIT_MUXER)                 += bit.o
OBJS-$(CONFIG_BMV_DEMUXER)               += bmv.o
OBJS-$(CONFIG_BOA_DEMUXER)               += boadec.o
OBJS-$(CONFIG_BRSTM_DEMUXER)             += brstm.o
OBJS-$(CONFIG_C93_DEMUXER)               += c93.o vocdec.o voc.o
OBJS-$(CONFIG_CAF_DEMUXER)               += cafdec.o caf.o mov.o mov_chan.o \
                                            isom.o
OBJS-$(CONFIG_CAF_MUXER)                 += cafenc.o caf.o riff.o isom.o
OBJS-$(CONFIG_CAVSVIDEO_DEMUXER)         += cavsvideodec.o rawdec.o
OBJS-$(CONFIG_CAVSVIDEO_MUXER)           += rawenc.o
OBJS-$(CONFIG_CDG_DEMUXER)               += cdg.o
OBJS-$(CONFIG_CDXL_DEMUXER)              += cdxl.o
OBJS-$(CONFIG_CONCAT_DEMUXER)            += concatdec.o
OBJS-$(CONFIG_CRC_MUXER)                 += crcenc.o
OBJS-$(CONFIG_DATA_DEMUXER)              += rawdec.o
OBJS-$(CONFIG_DATA_MUXER)                += rawdec.o
OBJS-$(CONFIG_DAUD_DEMUXER)              += daud.o
OBJS-$(CONFIG_DAUD_MUXER)                += daud.o
OBJS-$(CONFIG_DFA_DEMUXER)               += dfa.o
OBJS-$(CONFIG_DIRAC_DEMUXER)             += diracdec.o rawdec.o
OBJS-$(CONFIG_DIRAC_MUXER)               += rawenc.o
OBJS-$(CONFIG_DNXHD_DEMUXER)             += dnxhddec.o rawdec.o
OBJS-$(CONFIG_DNXHD_MUXER)               += rawenc.o
OBJS-$(CONFIG_DSICIN_DEMUXER)            += dsicin.o
OBJS-$(CONFIG_DTSHD_DEMUXER)             += dtshddec.o
OBJS-$(CONFIG_DTS_DEMUXER)               += dtsdec.o rawdec.o
OBJS-$(CONFIG_DTS_MUXER)                 += rawenc.o
OBJS-$(CONFIG_DV_DEMUXER)                += dv.o
OBJS-$(CONFIG_DV_MUXER)                  += dvenc.o
OBJS-$(CONFIG_DXA_DEMUXER)               += dxa.o
OBJS-$(CONFIG_EA_CDATA_DEMUXER)          += eacdata.o
OBJS-$(CONFIG_EA_DEMUXER)                += electronicarts.o
OBJS-$(CONFIG_EAC3_DEMUXER)              += ac3dec.o rawdec.o
OBJS-$(CONFIG_EAC3_MUXER)                += rawenc.o
OBJS-$(CONFIG_EPAF_DEMUXER)              += epafdec.o pcm.o
OBJS-$(CONFIG_FFM_DEMUXER)               += ffmdec.o
OBJS-$(CONFIG_FFM_MUXER)                 += ffmenc.o
OBJS-$(CONFIG_FFMETADATA_DEMUXER)        += ffmetadec.o
OBJS-$(CONFIG_FFMETADATA_MUXER)          += ffmetaenc.o
OBJS-$(CONFIG_FILMSTRIP_DEMUXER)         += filmstripdec.o
OBJS-$(CONFIG_FILMSTRIP_MUXER)           += filmstripenc.o
OBJS-$(CONFIG_FLAC_DEMUXER)              += flacdec.o rawdec.o \
                                            oggparsevorbis.o \
                                            vorbiscomment.o
OBJS-$(CONFIG_FLAC_MUXER)                += flacenc.o flacenc_header.o \
                                            vorbiscomment.o
OBJS-$(CONFIG_FLIC_DEMUXER)              += flic.o
OBJS-$(CONFIG_FLV_DEMUXER)               += flvdec.o
OBJS-$(CONFIG_FLV_MUXER)                 += flvenc.o avc.o
OBJS-$(CONFIG_FOURXM_DEMUXER)            += 4xm.o
OBJS-$(CONFIG_FRAMECRC_MUXER)            += framecrcenc.o framehash.o
OBJS-$(CONFIG_FRAMEMD5_MUXER)            += md5enc.o framehash.o
OBJS-$(CONFIG_FRM_DEMUXER)               += frmdec.o
OBJS-$(CONFIG_GIF_MUXER)                 += gif.o
OBJS-$(CONFIG_GIF_DEMUXER)               += gifdec.o
OBJS-$(CONFIG_GSM_DEMUXER)               += gsmdec.o
OBJS-$(CONFIG_GXF_DEMUXER)               += gxf.o
OBJS-$(CONFIG_GXF_MUXER)                 += gxfenc.o audiointerleave.o
OBJS-$(CONFIG_G722_DEMUXER)              += g722.o rawdec.o
OBJS-$(CONFIG_G722_MUXER)                += rawenc.o
OBJS-$(CONFIG_G723_1_DEMUXER)            += g723_1.o
OBJS-$(CONFIG_G723_1_MUXER)              += rawenc.o
OBJS-$(CONFIG_G729_DEMUXER)              += g729dec.o
OBJS-$(CONFIG_H261_DEMUXER)              += h261dec.o rawdec.o
OBJS-$(CONFIG_H261_MUXER)                += rawenc.o
OBJS-$(CONFIG_H263_DEMUXER)              += h263dec.o rawdec.o
OBJS-$(CONFIG_H263_MUXER)                += rawenc.o
OBJS-$(CONFIG_H264_DEMUXER)              += h264dec.o rawdec.o
OBJS-$(CONFIG_H264_MUXER)                += rawenc.o
OBJS-$(CONFIG_HLS_DEMUXER)               += hls.o
OBJS-$(CONFIG_HLS_MUXER)                 += hlsenc.o mpegtsenc.o
OBJS-$(CONFIG_ICO_DEMUXER)               += icodec.o
OBJS-$(CONFIG_ICO_MUXER)                 += icoenc.o
OBJS-$(CONFIG_IDCIN_DEMUXER)             += idcin.o
OBJS-$(CONFIG_IDF_DEMUXER)               += bintext.o sauce.o
OBJS-$(CONFIG_IFF_DEMUXER)               += iff.o
OBJS-$(CONFIG_ILBC_DEMUXER)              += ilbc.o
OBJS-$(CONFIG_ILBC_MUXER)                += ilbc.o
OBJS-$(CONFIG_IMAGE2_DEMUXER)            += img2dec.o img2.o
OBJS-$(CONFIG_IMAGE2_MUXER)              += img2enc.o img2.o
OBJS-$(CONFIG_IMAGE2PIPE_DEMUXER)        += img2dec.o img2.o
OBJS-$(CONFIG_IMAGE2PIPE_MUXER)          += img2enc.o img2.o
OBJS-$(CONFIG_INGENIENT_DEMUXER)         += ingenientdec.o rawdec.o
OBJS-$(CONFIG_IPMOVIE_DEMUXER)           += ipmovie.o
OBJS-$(CONFIG_IRCAM_DEMUXER)             += ircamdec.o ircam.o pcm.o
OBJS-$(CONFIG_IRCAM_MUXER)               += ircamenc.o ircam.o rawenc.o
OBJS-$(CONFIG_ISS_DEMUXER)               += iss.o
OBJS-$(CONFIG_IV8_DEMUXER)               += iv8.o
OBJS-$(CONFIG_IVF_DEMUXER)               += ivfdec.o
OBJS-$(CONFIG_IVF_MUXER)                 += ivfenc.o
OBJS-$(CONFIG_JACOSUB_DEMUXER)           += jacosubdec.o subtitles.o
OBJS-$(CONFIG_JACOSUB_MUXER)             += jacosubenc.o rawenc.o
OBJS-$(CONFIG_JV_DEMUXER)                += jvdec.o
OBJS-$(CONFIG_LATM_DEMUXER)              += rawdec.o
OBJS-$(CONFIG_LATM_MUXER)                += latmenc.o rawenc.o
OBJS-$(CONFIG_LMLM4_DEMUXER)             += lmlm4.o
OBJS-$(CONFIG_LOAS_DEMUXER)              += loasdec.o rawdec.o
OBJS-$(CONFIG_LVF_DEMUXER)               += lvfdec.o
OBJS-$(CONFIG_LXF_DEMUXER)               += lxfdec.o
OBJS-$(CONFIG_M4V_DEMUXER)               += m4vdec.o rawdec.o
OBJS-$(CONFIG_M4V_MUXER)                 += rawenc.o
OBJS-$(CONFIG_MATROSKA_DEMUXER)          += matroskadec.o matroska.o  \
                                            isom.o rmsipr.o
OBJS-$(CONFIG_MATROSKA_MUXER)            += matroskaenc.o matroska.o \
                                            isom.o avc.o \
                                            flacenc_header.o avlanguage.o wv.o
OBJS-$(CONFIG_MD5_MUXER)                 += md5enc.o
OBJS-$(CONFIG_MGSTS_DEMUXER)             += mgsts.o
OBJS-$(CONFIG_MICRODVD_DEMUXER)          += microdvddec.o subtitles.o
OBJS-$(CONFIG_MICRODVD_MUXER)            += microdvdenc.o
OBJS-$(CONFIG_MJPEG_DEMUXER)             += rawdec.o
OBJS-$(CONFIG_MJPEG_MUXER)               += rawenc.o
OBJS-$(CONFIG_MLP_DEMUXER)               += rawdec.o
OBJS-$(CONFIG_MLP_MUXER)                 += rawenc.o
OBJS-$(CONFIG_MM_DEMUXER)                += mm.o
OBJS-$(CONFIG_MMF_DEMUXER)               += mmf.o
OBJS-$(CONFIG_MMF_MUXER)                 += mmf.o rawenc.o
OBJS-$(CONFIG_MOV_DEMUXER)               += mov.o isom.o mov_chan.o
OBJS-$(CONFIG_MOV_MUXER)                 += movenc.o isom.o avc.o \
                                            movenchint.o mov_chan.o rtp.o
OBJS-$(CONFIG_MP2_MUXER)                 += mp3enc.o rawenc.o id3v2enc.o
OBJS-$(CONFIG_MP3_DEMUXER)               += mp3dec.o
OBJS-$(CONFIG_MP3_MUXER)                 += mp3enc.o rawenc.o id3v2enc.o
OBJS-$(CONFIG_MPC_DEMUXER)               += mpc.o apetag.o img2.o
OBJS-$(CONFIG_MPC8_DEMUXER)              += mpc8.o apetag.o img2.o
OBJS-$(CONFIG_MPEG1SYSTEM_MUXER)         += mpegenc.o
OBJS-$(CONFIG_MPEG1VCD_MUXER)            += mpegenc.o
OBJS-$(CONFIG_MPEG2DVD_MUXER)            += mpegenc.o
OBJS-$(CONFIG_MPEG2VOB_MUXER)            += mpegenc.o
OBJS-$(CONFIG_MPEG2SVCD_MUXER)           += mpegenc.o
OBJS-$(CONFIG_MPEG1VIDEO_MUXER)          += rawenc.o
OBJS-$(CONFIG_MPEG2VIDEO_MUXER)          += rawenc.o
OBJS-$(CONFIG_MPEGPS_DEMUXER)            += mpeg.o
OBJS-$(CONFIG_MPEGTS_DEMUXER)            += mpegts.o isom.o
OBJS-$(CONFIG_MPEGTS_MUXER)              += mpegtsenc.o
OBJS-$(CONFIG_MPEGVIDEO_DEMUXER)         += mpegvideodec.o rawdec.o
OBJS-$(CONFIG_MPJPEG_MUXER)              += mpjpeg.o
OBJS-$(CONFIG_MPL2_DEMUXER)              += mpl2dec.o subtitles.o
OBJS-$(CONFIG_MPSUB_DEMUXER)             += mpsubdec.o subtitles.o
OBJS-$(CONFIG_MSNWC_TCP_DEMUXER)         += msnwc_tcp.o
OBJS-$(CONFIG_MTV_DEMUXER)               += mtv.o
OBJS-$(CONFIG_MVI_DEMUXER)               += mvi.o
OBJS-$(CONFIG_MV_DEMUXER)                += mvdec.o
OBJS-$(CONFIG_MXF_DEMUXER)               += mxfdec.o mxf.o
OBJS-$(CONFIG_MXF_MUXER)                 += mxfenc.o mxf.o audiointerleave.o
OBJS-$(CONFIG_MXG_DEMUXER)               += mxg.o
OBJS-$(CONFIG_NC_DEMUXER)                += ncdec.o
OBJS-$(CONFIG_NISTSPHERE_DEMUXER)        += nistspheredec.o pcm.o
OBJS-$(CONFIG_NSV_DEMUXER)               += nsvdec.o
OBJS-$(CONFIG_NULL_MUXER)                += nullenc.o
OBJS-$(CONFIG_NUT_DEMUXER)               += nutdec.o nut.o
OBJS-$(CONFIG_NUT_MUXER)                 += nutenc.o nut.o
OBJS-$(CONFIG_NUV_DEMUXER)               += nuv.o
OBJS-$(CONFIG_OGG_DEMUXER)               += oggdec.o         \
                                            oggparsecelt.o   \
                                            oggparsedirac.o  \
                                            oggparseflac.o   \
                                            oggparseogm.o    \
                                            oggparseopus.o   \
                                            oggparseskeleton.o \
                                            oggparsespeex.o  \
                                            oggparsetheora.o \
                                            oggparsevorbis.o \
                                            vorbiscomment.o
OBJS-$(CONFIG_OGG_MUXER)                 += oggenc.o \
                                            vorbiscomment.o
OBJS-$(CONFIG_OMA_DEMUXER)               += omadec.o pcm.o oma.o
OBJS-$(CONFIG_OMA_MUXER)                 += omaenc.o rawenc.o oma.o id3v2enc.o
OBJS-$(CONFIG_PAF_DEMUXER)               += paf.o
OBJS-$(CONFIG_PCM_ALAW_DEMUXER)          += pcmdec.o pcm.o
OBJS-$(CONFIG_PCM_ALAW_MUXER)            += pcmenc.o rawenc.o
OBJS-$(CONFIG_PCM_F32BE_DEMUXER)         += pcmdec.o pcm.o
OBJS-$(CONFIG_PCM_F32BE_MUXER)           += pcmenc.o rawenc.o
OBJS-$(CONFIG_PCM_F32LE_DEMUXER)         += pcmdec.o pcm.o
OBJS-$(CONFIG_PCM_F32LE_MUXER)           += pcmenc.o rawenc.o
OBJS-$(CONFIG_PCM_F64BE_DEMUXER)         += pcmdec.o pcm.o
OBJS-$(CONFIG_PCM_F64BE_MUXER)           += pcmenc.o rawenc.o
OBJS-$(CONFIG_PCM_F64LE_DEMUXER)         += pcmdec.o pcm.o
OBJS-$(CONFIG_PCM_F64LE_MUXER)           += pcmenc.o rawenc.o
OBJS-$(CONFIG_PCM_MULAW_DEMUXER)         += pcmdec.o pcm.o
OBJS-$(CONFIG_PCM_MULAW_MUXER)           += pcmenc.o rawenc.o
OBJS-$(CONFIG_PCM_S16BE_DEMUXER)         += pcmdec.o pcm.o
OBJS-$(CONFIG_PCM_S16BE_MUXER)           += pcmenc.o rawenc.o
OBJS-$(CONFIG_PCM_S16LE_DEMUXER)         += pcmdec.o pcm.o
OBJS-$(CONFIG_PCM_S16LE_MUXER)           += pcmenc.o rawenc.o
OBJS-$(CONFIG_PCM_S24BE_DEMUXER)         += pcmdec.o pcm.o
OBJS-$(CONFIG_PCM_S24BE_MUXER)           += pcmenc.o rawenc.o
OBJS-$(CONFIG_PCM_S24LE_DEMUXER)         += pcmdec.o pcm.o
OBJS-$(CONFIG_PCM_S24LE_MUXER)           += pcmenc.o rawenc.o
OBJS-$(CONFIG_PCM_S32BE_DEMUXER)         += pcmdec.o pcm.o
OBJS-$(CONFIG_PCM_S32BE_MUXER)           += pcmenc.o rawenc.o
OBJS-$(CONFIG_PCM_S32LE_DEMUXER)         += pcmdec.o pcm.o
OBJS-$(CONFIG_PCM_S32LE_MUXER)           += pcmenc.o rawenc.o
OBJS-$(CONFIG_PCM_S8_DEMUXER)            += pcmdec.o pcm.o
OBJS-$(CONFIG_PCM_S8_MUXER)              += pcmenc.o rawenc.o
OBJS-$(CONFIG_PCM_U16BE_DEMUXER)         += pcmdec.o pcm.o
OBJS-$(CONFIG_PCM_U16BE_MUXER)           += pcmenc.o rawenc.o
OBJS-$(CONFIG_PCM_U16LE_DEMUXER)         += pcmdec.o pcm.o
OBJS-$(CONFIG_PCM_U16LE_MUXER)           += pcmenc.o rawenc.o
OBJS-$(CONFIG_PCM_U24BE_DEMUXER)         += pcmdec.o pcm.o
OBJS-$(CONFIG_PCM_U24BE_MUXER)           += pcmenc.o rawenc.o
OBJS-$(CONFIG_PCM_U24LE_DEMUXER)         += pcmdec.o pcm.o
OBJS-$(CONFIG_PCM_U24LE_MUXER)           += pcmenc.o rawenc.o
OBJS-$(CONFIG_PCM_U32BE_DEMUXER)         += pcmdec.o pcm.o
OBJS-$(CONFIG_PCM_U32BE_MUXER)           += pcmenc.o rawenc.o
OBJS-$(CONFIG_PCM_U32LE_DEMUXER)         += pcmdec.o pcm.o
OBJS-$(CONFIG_PCM_U32LE_MUXER)           += pcmenc.o rawenc.o
OBJS-$(CONFIG_PCM_U8_DEMUXER)            += pcmdec.o pcm.o
OBJS-$(CONFIG_PCM_U8_MUXER)              += pcmenc.o rawenc.o
OBJS-$(CONFIG_PJS_DEMUXER)               += pjsdec.o subtitles.o
OBJS-$(CONFIG_PMP_DEMUXER)               += pmpdec.o
OBJS-$(CONFIG_PVA_DEMUXER)               += pva.o
OBJS-$(CONFIG_PVF_DEMUXER)               += pvfdec.o pcm.o
OBJS-$(CONFIG_QCP_DEMUXER)               += qcp.o
OBJS-$(CONFIG_R3D_DEMUXER)               += r3d.o
OBJS-$(CONFIG_RAWVIDEO_DEMUXER)          += rawvideodec.o
OBJS-$(CONFIG_RAWVIDEO_MUXER)            += rawenc.o
OBJS-$(CONFIG_REALTEXT_DEMUXER)          += realtextdec.o subtitles.o
OBJS-$(CONFIG_REDSPARK_DEMUXER)          += redspark.o
OBJS-$(CONFIG_RL2_DEMUXER)               += rl2.o
OBJS-$(CONFIG_RM_DEMUXER)                += rmdec.o rm.o rmsipr.o
OBJS-$(CONFIG_RM_MUXER)                  += rmenc.o rm.o
OBJS-$(CONFIG_ROQ_DEMUXER)               += idroqdec.o
OBJS-$(CONFIG_ROQ_MUXER)                 += idroqenc.o rawenc.o
OBJS-$(CONFIG_RSD_DEMUXER)               += rsd.o
OBJS-$(CONFIG_RSO_DEMUXER)               += rsodec.o rso.o pcm.o
OBJS-$(CONFIG_RSO_MUXER)                 += rsoenc.o rso.o
OBJS-$(CONFIG_RPL_DEMUXER)               += rpl.o
OBJS-$(CONFIG_RTP_MUXER)                 += rtp.o         \
                                            rtpenc_aac.o     \
                                            rtpenc_latm.o    \
                                            rtpenc_amr.o     \
                                            rtpenc_h263.o    \
                                            rtpenc_h263_rfc2190.o \
                                            rtpenc_jpeg.o \
                                            rtpenc_mpv.o     \
                                            rtpenc.o      \
                                            rtpenc_h264.o \
                                            rtpenc_vp8.o  \
                                            rtpenc_xiph.o \
                                            avc.o
OBJS-$(CONFIG_RTSP_DEMUXER)              += rtsp.o rtspdec.o httpauth.o \
                                            urldecode.o
OBJS-$(CONFIG_RTSP_MUXER)                += rtsp.o rtspenc.o httpauth.o \
                                            urldecode.o
OBJS-$(CONFIG_SAMI_DEMUXER)              += samidec.o subtitles.o
OBJS-$(CONFIG_SAP_DEMUXER)               += sapdec.o
OBJS-$(CONFIG_SAP_MUXER)                 += sapenc.o
OBJS-$(CONFIG_SBG_DEMUXER)               += sbgdec.o
OBJS-$(CONFIG_SDP_DEMUXER)               += rtsp.o
OBJS-$(CONFIG_SEGAFILM_DEMUXER)          += segafilm.o
OBJS-$(CONFIG_SEGMENT_MUXER)             += segment.o
OBJS-$(CONFIG_SHORTEN_DEMUXER)           += rawdec.o
OBJS-$(CONFIG_SIFF_DEMUXER)              += siff.o
OBJS-$(CONFIG_SMACKER_DEMUXER)           += smacker.o
OBJS-$(CONFIG_SMJPEG_DEMUXER)            += smjpegdec.o smjpeg.o
OBJS-$(CONFIG_SMJPEG_MUXER)              += smjpegenc.o smjpeg.o
OBJS-$(CONFIG_SMOOTHSTREAMING_MUXER)     += smoothstreamingenc.o isom.o
OBJS-$(CONFIG_SMUSH_DEMUXER)             += smush.o
OBJS-$(CONFIG_SOL_DEMUXER)               += sol.o pcm.o
OBJS-$(CONFIG_SOX_DEMUXER)               += soxdec.o pcm.o
OBJS-$(CONFIG_SOX_MUXER)                 += soxenc.o rawenc.o
OBJS-$(CONFIG_SPDIF_DEMUXER)             += spdif.o spdifdec.o
OBJS-$(CONFIG_SPDIF_MUXER)               += spdif.o spdifenc.o
OBJS-$(CONFIG_SRT_DEMUXER)               += srtdec.o subtitles.o
OBJS-$(CONFIG_SRT_MUXER)                 += srtenc.o
OBJS-$(CONFIG_STR_DEMUXER)               += psxstr.o
OBJS-$(CONFIG_SUBVIEWER1_DEMUXER)        += subviewer1dec.o subtitles.o
OBJS-$(CONFIG_SUBVIEWER_DEMUXER)         += subviewerdec.o subtitles.o
OBJS-$(CONFIG_SWF_DEMUXER)               += swfdec.o swf.o
OBJS-$(CONFIG_SWF_MUXER)                 += swfenc.o swf.o
OBJS-$(CONFIG_TAK_DEMUXER)               += takdec.o apetag.o img2.o rawdec.o
OBJS-$(CONFIG_TEDCAPTIONS_DEMUXER)       += tedcaptionsdec.o subtitles.o
OBJS-$(CONFIG_TEE_MUXER)                 += tee.o
OBJS-$(CONFIG_THP_DEMUXER)               += thp.o
OBJS-$(CONFIG_TIERTEXSEQ_DEMUXER)        += tiertexseq.o
OBJS-$(CONFIG_MKVTIMESTAMP_V2_MUXER)     += mkvtimestamp_v2.o
OBJS-$(CONFIG_TMV_DEMUXER)               += tmv.o
OBJS-$(CONFIG_TRUEHD_DEMUXER)            += rawdec.o
OBJS-$(CONFIG_TRUEHD_MUXER)              += rawenc.o
OBJS-$(CONFIG_TTA_DEMUXER)               += tta.o apetag.o
OBJS-$(CONFIG_TTY_DEMUXER)               += tty.o sauce.o
OBJS-$(CONFIG_TXD_DEMUXER)               += txd.o
OBJS-$(CONFIG_VC1_DEMUXER)               += rawdec.o
OBJS-$(CONFIG_VC1_MUXER)                 += rawenc.o
OBJS-$(CONFIG_VC1T_DEMUXER)              += vc1test.o
OBJS-$(CONFIG_VC1T_MUXER)                += vc1testenc.o
OBJS-$(CONFIG_VIVO_DEMUXER)              += vivo.o
OBJS-$(CONFIG_VMD_DEMUXER)               += sierravmd.o
OBJS-$(CONFIG_VOBSUB_DEMUXER)            += subtitles.o # mpeg demuxer is in the dependencies
OBJS-$(CONFIG_VOC_DEMUXER)               += vocdec.o voc.o
OBJS-$(CONFIG_VOC_MUXER)                 += vocenc.o voc.o
OBJS-$(CONFIG_VPLAYER_DEMUXER)           += vplayerdec.o subtitles.o
OBJS-$(CONFIG_VQF_DEMUXER)               += vqf.o
OBJS-$(CONFIG_W64_DEMUXER)               += wavdec.o w64.o pcm.o
OBJS-$(CONFIG_W64_MUXER)                 += wavenc.o w64.o
OBJS-$(CONFIG_WAV_DEMUXER)               += wavdec.o pcm.o
OBJS-$(CONFIG_WAV_MUXER)                 += wavenc.o
OBJS-$(CONFIG_WC3_DEMUXER)               += wc3movie.o
OBJS-$(CONFIG_WEBM_MUXER)                += matroskaenc.o matroska.o \
                                            isom.o avc.o \
<<<<<<< HEAD
                                            flacenc_header.o avlanguage.o
OBJS-$(CONFIG_WEBVTT_DEMUXER)            += webvttdec.o subtitles.o
=======
                                            flacenc_header.o avlanguage.o wv.o
>>>>>>> 2681924b
OBJS-$(CONFIG_WSAUD_DEMUXER)             += westwood_aud.o
OBJS-$(CONFIG_WSVQA_DEMUXER)             += westwood_vqa.o
OBJS-$(CONFIG_WTV_DEMUXER)               += wtvdec.o wtv.o asfdec.o asf.o asfcrypt.o \
                                            avlanguage.o mpegts.o isom.o
OBJS-$(CONFIG_WTV_MUXER)                 += wtvenc.o wtv.o asf.o asfenc.o
OBJS-$(CONFIG_WV_DEMUXER)                += wvdec.o wv.o apetag.o img2.o
OBJS-$(CONFIG_WV_MUXER)                  += wvenc.o wv.o apetag.o
OBJS-$(CONFIG_XA_DEMUXER)                += xa.o
OBJS-$(CONFIG_XBIN_DEMUXER)              += bintext.o sauce.o
OBJS-$(CONFIG_XMV_DEMUXER)               += xmv.o
OBJS-$(CONFIG_XWMA_DEMUXER)              += xwma.o
OBJS-$(CONFIG_YOP_DEMUXER)               += yop.o
OBJS-$(CONFIG_YUV4MPEGPIPE_MUXER)        += yuv4mpeg.o
OBJS-$(CONFIG_YUV4MPEGPIPE_DEMUXER)      += yuv4mpeg.o

# external libraries
OBJS-$(CONFIG_LIBMODPLUG_DEMUXER)        += libmodplug.o
OBJS-$(CONFIG_LIBNUT_DEMUXER)            += libnut.o
OBJS-$(CONFIG_LIBNUT_MUXER)              += libnut.o
OBJS-$(CONFIG_LIBQUVI_DEMUXER)           += libquvi.o
OBJS-$(CONFIG_LIBRTMP)                   += librtmp.o

# protocols I/O
OBJS-$(CONFIG_APPLEHTTP_PROTOCOL)        += hlsproto.o
OBJS-$(CONFIG_BLURAY_PROTOCOL)           += bluray.o
OBJS-$(CONFIG_CACHE_PROTOCOL)            += cache.o
OBJS-$(CONFIG_CONCAT_PROTOCOL)           += concat.o
OBJS-$(CONFIG_CRYPTO_PROTOCOL)           += crypto.o
OBJS-$(CONFIG_DATA_PROTOCOL)             += data_uri.o
OBJS-$(CONFIG_FFRTMPCRYPT_PROTOCOL)      += rtmpcrypt.o rtmpdh.o
OBJS-$(CONFIG_FFRTMPHTTP_PROTOCOL)       += rtmphttp.o
OBJS-$(CONFIG_FILE_PROTOCOL)             += file.o
OBJS-$(CONFIG_FTP_PROTOCOL)              += ftp.o
OBJS-$(CONFIG_GOPHER_PROTOCOL)           += gopher.o
OBJS-$(CONFIG_HLS_PROTOCOL)              += hlsproto.o
OBJS-$(CONFIG_HTTP_PROTOCOL)             += http.o httpauth.o urldecode.o
OBJS-$(CONFIG_HTTPPROXY_PROTOCOL)        += http.o httpauth.o urldecode.o
OBJS-$(CONFIG_HTTPS_PROTOCOL)            += http.o httpauth.o urldecode.o
OBJS-$(CONFIG_MMSH_PROTOCOL)             += mmsh.o mms.o asf.o
OBJS-$(CONFIG_MMST_PROTOCOL)             += mmst.o mms.o asf.o
OBJS-$(CONFIG_MD5_PROTOCOL)              += md5proto.o
OBJS-$(CONFIG_PIPE_PROTOCOL)             += file.o
OBJS-$(CONFIG_RTMP_PROTOCOL)             += rtmpproto.o rtmppkt.o
OBJS-$(CONFIG_RTMPE_PROTOCOL)            += rtmpproto.o rtmppkt.o
OBJS-$(CONFIG_RTMPS_PROTOCOL)            += rtmpproto.o rtmppkt.o
OBJS-$(CONFIG_RTMPT_PROTOCOL)            += rtmpproto.o rtmppkt.o
OBJS-$(CONFIG_RTMPTE_PROTOCOL)           += rtmpproto.o rtmppkt.o
OBJS-$(CONFIG_RTMPTS_PROTOCOL)           += rtmpproto.o rtmppkt.o
OBJS-$(CONFIG_RTP_PROTOCOL)              += rtpproto.o
OBJS-$(CONFIG_SCTP_PROTOCOL)             += sctp.o
OBJS-$(CONFIG_SRTP_PROTOCOL)             += srtpproto.o srtp.o
OBJS-$(CONFIG_TCP_PROTOCOL)              += tcp.o
OBJS-$(CONFIG_TLS_PROTOCOL)              += tls.o
OBJS-$(CONFIG_UDP_PROTOCOL)              += udp.o

SKIPHEADERS-$(CONFIG_FFRTMPCRYPT_PROTOCOL) += rtmpdh.h
SKIPHEADERS-$(CONFIG_NETWORK)            += network.h rtsp.h
TESTPROGS = noproxy                                                     \
            seek                                                        \
            srtp                                                        \
            url                                                         \

TOOLS     = aviocat                                                     \
            ismindex                                                    \
            pktdumper                                                   \
            probetest                                                   \
            seek_print                                                  \<|MERGE_RESOLUTION|>--- conflicted
+++ resolved
@@ -391,12 +391,8 @@
 OBJS-$(CONFIG_WC3_DEMUXER)               += wc3movie.o
 OBJS-$(CONFIG_WEBM_MUXER)                += matroskaenc.o matroska.o \
                                             isom.o avc.o \
-<<<<<<< HEAD
-                                            flacenc_header.o avlanguage.o
+                                            flacenc_header.o avlanguage.o wv.o
 OBJS-$(CONFIG_WEBVTT_DEMUXER)            += webvttdec.o subtitles.o
-=======
-                                            flacenc_header.o avlanguage.o wv.o
->>>>>>> 2681924b
 OBJS-$(CONFIG_WSAUD_DEMUXER)             += westwood_aud.o
 OBJS-$(CONFIG_WSVQA_DEMUXER)             += westwood_vqa.o
 OBJS-$(CONFIG_WTV_DEMUXER)               += wtvdec.o wtv.o asfdec.o asf.o asfcrypt.o \
