/*
 * General DV muxer/demuxer
 * Copyright (c) 2003 Roman Shaposhnik
 *
 * Many thanks to Dan Dennedy <dan@dennedy.org> for providing wealth
 * of DV technical info.
 *
 * Raw DV format
 * Copyright (c) 2002 Fabrice Bellard
 *
 * 50 Mbps (DVCPRO50) support
 * Copyright (c) 2006 Daniel Maas <dmaas@maasdigital.com>
 *
 * This file is part of FFmpeg.
 *
 * FFmpeg is free software; you can redistribute it and/or
 * modify it under the terms of the GNU Lesser General Public
 * License as published by the Free Software Foundation; either
 * version 2.1 of the License, or (at your option) any later version.
 *
 * FFmpeg is distributed in the hope that it will be useful,
 * but WITHOUT ANY WARRANTY; without even the implied warranty of
 * MERCHANTABILITY or FITNESS FOR A PARTICULAR PURPOSE.  See the GNU
 * Lesser General Public License for more details.
 *
 * You should have received a copy of the GNU Lesser General Public
 * License along with FFmpeg; if not, write to the Free Software
 * Foundation, Inc., 51 Franklin Street, Fifth Floor, Boston, MA 02110-1301 USA
 */
#include <time.h>
#include <stdarg.h>

#include "avformat.h"
#include "internal.h"
#include "libavcodec/dv_profile.h"
#include "libavcodec/dv.h"
#include "dv.h"
#include "libavutil/fifo.h"
#include "libavutil/mathematics.h"
#include "libavutil/intreadwrite.h"
#include "libavutil/opt.h"
#include "libavutil/timecode.h"

#define MAX_AUDIO_FRAME_SIZE 192000 // 1 second of 48khz 32bit audio

struct DVMuxContext {
    AVClass          *av_class;
    const AVDVProfile*  sys;           /* current DV profile, e.g.: 525/60, 625/50 */
    int               n_ast;         /* number of stereo audio streams (up to 2) */
    AVStream         *ast[2];        /* stereo audio streams */
    AVFifoBuffer     *audio_data[2]; /* FIFO for storing excessive amounts of PCM */
    int               frames;        /* current frame number */
    int64_t           start_time;    /* recording start time */
    int               has_audio;     /* frame under construction has audio */
    int               has_video;     /* frame under construction has video */
    uint8_t           frame_buf[DV_MAX_FRAME_SIZE]; /* frame under construction */
    AVTimecode        tc;            /* timecode context */
};

static const int dv_aaux_packs_dist[12][9] = {
    { 0xff, 0xff, 0xff, 0x50, 0x51, 0x52, 0x53, 0xff, 0xff },
    { 0x50, 0x51, 0x52, 0x53, 0xff, 0xff, 0xff, 0xff, 0xff },
    { 0xff, 0xff, 0xff, 0x50, 0x51, 0x52, 0x53, 0xff, 0xff },
    { 0x50, 0x51, 0x52, 0x53, 0xff, 0xff, 0xff, 0xff, 0xff },
    { 0xff, 0xff, 0xff, 0x50, 0x51, 0x52, 0x53, 0xff, 0xff },
    { 0x50, 0x51, 0x52, 0x53, 0xff, 0xff, 0xff, 0xff, 0xff },
    { 0xff, 0xff, 0xff, 0x50, 0x51, 0x52, 0x53, 0xff, 0xff },
    { 0x50, 0x51, 0x52, 0x53, 0xff, 0xff, 0xff, 0xff, 0xff },
    { 0xff, 0xff, 0xff, 0x50, 0x51, 0x52, 0x53, 0xff, 0xff },
    { 0x50, 0x51, 0x52, 0x53, 0xff, 0xff, 0xff, 0xff, 0xff },
    { 0xff, 0xff, 0xff, 0x50, 0x51, 0x52, 0x53, 0xff, 0xff },
    { 0x50, 0x51, 0x52, 0x53, 0xff, 0xff, 0xff, 0xff, 0xff },
};

static int dv_audio_frame_size(const AVDVProfile* sys, int frame, int sample_rate)
{
    if ((sys->time_base.den == 25 || sys->time_base.den == 50) && sys->time_base.num == 1) {
        if      (sample_rate == 32000) return 1280;
        else if (sample_rate == 44100) return 1764;
        else                           return 1920;
    }

    av_assert0(sample_rate == 48000);

    return sys->audio_samples_dist[frame % (sizeof(sys->audio_samples_dist) /
                                            sizeof(sys->audio_samples_dist[0]))];
}

static int dv_write_pack(enum dv_pack_type pack_id, DVMuxContext *c, uint8_t* buf, ...)
{
    struct tm tc;
    time_t ct;
    uint32_t timecode;
    va_list ap;
    int audio_type = 0;
    int channel;

    buf[0] = (uint8_t)pack_id;
    switch (pack_id) {
    case dv_timecode:
        timecode  = av_timecode_get_smpte_from_framenum(&c->tc, c->frames);
        timecode |= 1<<23 | 1<<15 | 1<<7 | 1<<6; // biphase and binary group flags
        AV_WB32(buf + 1, timecode);
        break;
    case dv_audio_source:  /* AAUX source pack */
        va_start(ap, buf);
        channel = va_arg(ap, int);
        if (c->ast[channel]->codec->sample_rate == 44100) {
            audio_type = 1;
        } else if (c->ast[channel]->codec->sample_rate == 32000)
            audio_type = 2;
        buf[1] = (1 << 7) | /* locked mode -- SMPTE only supports locked mode */
                 (1 << 6) | /* reserved -- always 1 */
                 (dv_audio_frame_size(c->sys, c->frames, c->ast[channel]->codec->sample_rate) -
                  c->sys->audio_min_samples[audio_type]);
                            /* # of samples      */
        buf[2] = (0 << 7) | /* multi-stereo      */
                 (0 << 5) | /* #of audio channels per block: 0 -- 1 channel */
                 (0 << 4) | /* pair bit: 0 -- one pair of channels */
                 !!va_arg(ap, int); /* audio mode        */
        buf[3] = (1 << 7) | /* res               */
                 (1 << 6) | /* multi-language flag */
                 (c->sys->dsf << 5) | /*  system: 60fields/50fields */
                 (c->sys->n_difchan & 2); /* definition: 0 -- 25Mbps, 2 -- 50Mbps */
        buf[4] = (1 << 7) | /* emphasis: 1 -- off */
                 (0 << 6) | /* emphasis time constant: 0 -- reserved */
                 (audio_type << 3) | /* frequency: 0 -- 48kHz, 1 -- 44,1kHz, 2 -- 32kHz */
                  0;        /* quantization: 0 -- 16bit linear, 1 -- 12bit nonlinear */

        va_end(ap);
        break;
    case dv_audio_control:
        buf[1] = (0 << 6) | /* copy protection: 0 -- unrestricted */
                 (1 << 4) | /* input source: 1 -- digital input */
                 (3 << 2) | /* compression: 3 -- no information */
                  0;        /* misc. info/SMPTE emphasis off */
        buf[2] = (1 << 7) | /* recording start point: 1 -- no */
                 (1 << 6) | /* recording end point: 1 -- no */
                 (1 << 3) | /* recording mode: 1 -- original */
                  7;
        buf[3] = (1 << 7) | /* direction: 1 -- forward */
                 (c->sys->pix_fmt == AV_PIX_FMT_YUV420P ? 0x20 : /* speed */
                                                       c->sys->ltc_divisor * 4);
        buf[4] = (1 << 7) | /* reserved -- always 1 */
                  0x7f;     /* genre category */
        break;
    case dv_audio_recdate:
    case dv_video_recdate:  /* VAUX recording date */
        ct = c->start_time + av_rescale_rnd(c->frames, c->sys->time_base.num,
                                            c->sys->time_base.den, AV_ROUND_DOWN);
        ff_brktimegm(ct, &tc);
        buf[1] = 0xff; /* ds, tm, tens of time zone, units of time zone */
                       /* 0xff is very likely to be "unknown" */
        buf[2] = (3 << 6) | /* reserved -- always 1 */
                 ((tc.tm_mday / 10) << 4) | /* Tens of day */
                 (tc.tm_mday % 10);         /* Units of day */
        buf[3] = /* we set high 4 bits to 0, shouldn't we set them to week? */
                 ((tc.tm_mon / 10) << 4) |    /* Tens of month */
                 (tc.tm_mon  % 10);           /* Units of month */
        buf[4] = (((tc.tm_year % 100) / 10) << 4) | /* Tens of year */
                 (tc.tm_year % 10);                 /* Units of year */
        break;
    case dv_audio_rectime:  /* AAUX recording time */
    case dv_video_rectime:  /* VAUX recording time */
        ct = c->start_time + av_rescale_rnd(c->frames, c->sys->time_base.num,
                                                       c->sys->time_base.den, AV_ROUND_DOWN);
        ff_brktimegm(ct, &tc);
        buf[1] = (3 << 6) | /* reserved -- always 1 */
                 0x3f; /* tens of frame, units of frame: 0x3f - "unknown" ? */
        buf[2] = (1 << 7) | /* reserved -- always 1 */
                 ((tc.tm_sec / 10) << 4) | /* Tens of seconds */
                 (tc.tm_sec % 10);         /* Units of seconds */
        buf[3] = (1 << 7) | /* reserved -- always 1 */
                 ((tc.tm_min / 10) << 4) | /* Tens of minutes */
                 (tc.tm_min % 10);         /* Units of minutes */
        buf[4] = (3 << 6) | /* reserved -- always 1 */
                 ((tc.tm_hour / 10) << 4) | /* Tens of hours */
                 (tc.tm_hour % 10);         /* Units of hours */
        break;
    default:
        buf[1] = buf[2] = buf[3] = buf[4] = 0xff;
    }
    return 5;
}

static void dv_inject_audio(DVMuxContext *c, int channel, uint8_t* frame_ptr)
{
    int i, j, d, of, size;
    size = 4 * dv_audio_frame_size(c->sys, c->frames, c->ast[channel]->codec->sample_rate);
    frame_ptr += channel * c->sys->difseg_size * 150 * 80;
    for (i = 0; i < c->sys->difseg_size; i++) {
        frame_ptr += 6 * 80; /* skip DIF segment header */
        for (j = 0; j < 9; j++) {
            dv_write_pack(dv_aaux_packs_dist[i][j], c, &frame_ptr[3], channel, i >= c->sys->difseg_size/2);
            for (d = 8; d < 80; d+=2) {
                of = c->sys->audio_shuffle[i][j] + (d - 8)/2 * c->sys->audio_stride;
                if (of*2 >= size)
                    continue;

                frame_ptr[d]   = *av_fifo_peek2(c->audio_data[channel], of*2+1); // FIXME: maybe we have to admit
                frame_ptr[d+1] = *av_fifo_peek2(c->audio_data[channel], of*2);   //        that DV is a big-endian PCM
            }
            frame_ptr += 16 * 80; /* 15 Video DIFs + 1 Audio DIF */
        }
    }
}

static void dv_inject_metadata(DVMuxContext *c, uint8_t* frame)
{
    int j, k;
    uint8_t* buf;

    for (buf = frame; buf < frame + c->sys->frame_size; buf += 150 * 80) {
        /* DV subcode: 2nd and 3d DIFs */
        for (j = 80; j < 80 * 3; j += 80) {
            for (k = 6; k < 6 * 8; k += 8)
                dv_write_pack(dv_timecode, c, &buf[j+k]);

            if (((long)(buf-frame)/(c->sys->frame_size/(c->sys->difseg_size*c->sys->n_difchan))%c->sys->difseg_size) > 5) { /* FIXME: is this really needed ? */
                dv_write_pack(dv_video_recdate, c, &buf[j+14]);
                dv_write_pack(dv_video_rectime, c, &buf[j+22]);
                dv_write_pack(dv_video_recdate, c, &buf[j+38]);
                dv_write_pack(dv_video_rectime, c, &buf[j+46]);
            }
        }

        /* DV VAUX: 4th, 5th and 6th 3DIFs */
        for (j = 80*3 + 3; j < 80*6; j += 80) {
            dv_write_pack(dv_video_recdate, c, &buf[j+5*2]);
            dv_write_pack(dv_video_rectime, c, &buf[j+5*3]);
            dv_write_pack(dv_video_recdate, c, &buf[j+5*11]);
            dv_write_pack(dv_video_rectime, c, &buf[j+5*12]);
        }
    }
}

/*
 * The following 3 functions constitute our interface to the world
 */

static int dv_assemble_frame(AVFormatContext *s,
                             DVMuxContext *c, AVStream* st,
                             uint8_t* data, int data_size, uint8_t** frame)
{
    int i, reqasize;

    *frame = &c->frame_buf[0];

    switch (st->codecpar->codec_type) {
    case AVMEDIA_TYPE_VIDEO:
        /* FIXME: we have to have more sensible approach than this one */
        if (c->has_video)
            av_log(s, AV_LOG_ERROR, "Can't process DV frame #%d. Insufficient audio data or severe sync problem.\n", c->frames);
        if (data_size != c->sys->frame_size) {
            av_log(s, AV_LOG_ERROR, "Unexpected frame size, %d != %d\n",
                   data_size, c->sys->frame_size);
            return AVERROR(ENOSYS);
        }

        memcpy(*frame, data, c->sys->frame_size);
        c->has_video = 1;
        break;
    case AVMEDIA_TYPE_AUDIO:
        for (i = 0; i < c->n_ast && st != c->ast[i]; i++);

          /* FIXME: we have to have more sensible approach than this one */
        if (av_fifo_size(c->audio_data[i]) + data_size >= 100*MAX_AUDIO_FRAME_SIZE)
            av_log(s, AV_LOG_ERROR, "Can't process DV frame #%d. Insufficient video data or severe sync problem.\n", c->frames);
        av_fifo_generic_write(c->audio_data[i], data, data_size, NULL);

        reqasize = 4 * dv_audio_frame_size(c->sys, c->frames, st->codec->sample_rate);

        /* Let us see if we've got enough audio for one DV frame. */
        c->has_audio |= ((reqasize <= av_fifo_size(c->audio_data[i])) << i);

        break;
    default:
        break;
    }

    /* Let us see if we have enough data to construct one DV frame. */
    if (c->has_video == 1 && c->has_audio + 1 == 1 << c->n_ast) {
        dv_inject_metadata(c, *frame);
        c->has_audio = 0;
        for (i=0; i < c->n_ast; i++) {
            dv_inject_audio(c, i, *frame);
            reqasize = 4 * dv_audio_frame_size(c->sys, c->frames, c->ast[i]->codec->sample_rate);
            av_fifo_drain(c->audio_data[i], reqasize);
            c->has_audio |= ((reqasize <= av_fifo_size(c->audio_data[i])) << i);
        }

        c->has_video = 0;

        c->frames++;

        return c->sys->frame_size;
    }

    return 0;
}

static DVMuxContext* dv_init_mux(AVFormatContext* s)
{
    DVMuxContext *c = s->priv_data;
    AVStream *vst = NULL;
    int i;

    /* we support at most 1 video and 2 audio streams */
    if (s->nb_streams > 3)
        return NULL;

    c->n_ast  = 0;
    c->ast[0] = c->ast[1] = NULL;

    /* We have to sort out where audio and where video stream is */
    for (i=0; i<s->nb_streams; i++) {
        switch (s->streams[i]->codecpar->codec_type) {
        case AVMEDIA_TYPE_VIDEO:
            if (vst) return NULL;
            vst = s->streams[i];
            break;
        case AVMEDIA_TYPE_AUDIO:
            if (c->n_ast > 1) return NULL;
            c->ast[c->n_ast++] = s->streams[i];
            break;
        default:
            goto bail_out;
        }
    }

    /* Some checks -- DV format is very picky about its incoming streams */
    if (!vst || vst->codecpar->codec_id != AV_CODEC_ID_DVVIDEO)
        goto bail_out;
    for (i=0; i<c->n_ast; i++) {
<<<<<<< HEAD
        if (c->ast[i]) {
            if(c->ast[i]->codec->codec_id    != AV_CODEC_ID_PCM_S16LE ||
               c->ast[i]->codec->channels    != 2)
                goto bail_out;
            if (c->ast[i]->codec->sample_rate != 48000 &&
                c->ast[i]->codec->sample_rate != 44100 &&
                c->ast[i]->codec->sample_rate != 32000    )
                goto bail_out;
        }
    }
    c->sys = av_dv_codec_profile2(vst->codec->width, vst->codec->height,
                                  vst->codec->pix_fmt, vst->codec->time_base);
=======
        if (c->ast[i] && (c->ast[i]->codecpar->codec_id    != AV_CODEC_ID_PCM_S16LE ||
                          c->ast[i]->codecpar->sample_rate != 48000 ||
                          c->ast[i]->codecpar->channels    != 2))
            goto bail_out;
    }
    c->sys = av_dv_codec_profile(vst->codecpar->width, vst->codecpar->height, vst->codecpar->format);
>>>>>>> 9200514a
    if (!c->sys)
        goto bail_out;

    if ((c->sys->time_base.den != 25 && c->sys->time_base.den != 50) || c->sys->time_base.num != 1) {
        if (c->ast[0] && c->ast[0]->codec->sample_rate != 48000)
            goto bail_out;
        if (c->ast[1] && c->ast[1]->codec->sample_rate != 48000)
            goto bail_out;
    }

    if ((c->n_ast > 1) && (c->sys->n_difchan < 2)) {
        /* only 1 stereo pair is allowed in 25Mbps mode */
        goto bail_out;
    }

    /* Ok, everything seems to be in working order */
    c->frames     = 0;
    c->has_audio  = 0;
    c->has_video  = 0;
    ff_parse_creation_time_metadata(s, &c->start_time, 1);

    for (i=0; i < c->n_ast; i++) {
        if (c->ast[i] && !(c->audio_data[i]=av_fifo_alloc_array(100, MAX_AUDIO_FRAME_SIZE))) {
            while (i > 0) {
                i--;
                av_fifo_freep(&c->audio_data[i]);
            }
            goto bail_out;
        }
    }

    return c;

bail_out:
    return NULL;
}

static void dv_delete_mux(DVMuxContext *c)
{
    int i;
    for (i=0; i < c->n_ast; i++)
        av_fifo_freep(&c->audio_data[i]);
}

static int dv_write_header(AVFormatContext *s)
{
    AVRational rate;
    DVMuxContext *dvc = s->priv_data;
    AVDictionaryEntry *tcr = av_dict_get(s->metadata, "timecode", NULL, 0);

    if (!dv_init_mux(s)) {
        av_log(s, AV_LOG_ERROR, "Can't initialize DV format!\n"
                    "Make sure that you supply exactly two streams:\n"
                    "     video: 25fps or 29.97fps, audio: 2ch/48|44|32kHz/PCM\n"
                    "     (50Mbps allows an optional second audio stream)\n");
        return -1;
    }
    rate.num = dvc->sys->ltc_divisor;
    rate.den = 1;
    if (!tcr) { // no global timecode, look into the streams
        int i;
        for (i = 0; i < s->nb_streams; i++) {
            tcr = av_dict_get(s->streams[i]->metadata, "timecode", NULL, 0);
            if (tcr)
                break;
        }
    }
    if (tcr && av_timecode_init_from_string(&dvc->tc, rate, tcr->value, s) >= 0)
        return 0;
    return av_timecode_init(&dvc->tc, rate, 0, 0, s);
}

static int dv_write_packet(struct AVFormatContext *s, AVPacket *pkt)
{
    uint8_t* frame;
    int fsize;

    fsize = dv_assemble_frame(s, s->priv_data, s->streams[pkt->stream_index],
                              pkt->data, pkt->size, &frame);
    if (fsize > 0) {
        avio_write(s->pb, frame, fsize);
    }
    return 0;
}

/*
 * We might end up with some extra A/V data without matching counterpart.
 * E.g. video data without enough audio to write the complete frame.
 * Currently we simply drop the last frame. I don't know whether this
 * is the best strategy of all
 */
static int dv_write_trailer(struct AVFormatContext *s)
{
    dv_delete_mux(s->priv_data);
    return 0;
}

AVOutputFormat ff_dv_muxer = {
    .name              = "dv",
    .long_name         = NULL_IF_CONFIG_SMALL("DV (Digital Video)"),
    .extensions        = "dv",
    .priv_data_size    = sizeof(DVMuxContext),
    .audio_codec       = AV_CODEC_ID_PCM_S16LE,
    .video_codec       = AV_CODEC_ID_DVVIDEO,
    .write_header      = dv_write_header,
    .write_packet      = dv_write_packet,
    .write_trailer     = dv_write_trailer,
};<|MERGE_RESOLUTION|>--- conflicted
+++ resolved
@@ -105,13 +105,13 @@
     case dv_audio_source:  /* AAUX source pack */
         va_start(ap, buf);
         channel = va_arg(ap, int);
-        if (c->ast[channel]->codec->sample_rate == 44100) {
+        if (c->ast[channel]->codecpar->sample_rate == 44100) {
             audio_type = 1;
-        } else if (c->ast[channel]->codec->sample_rate == 32000)
+        } else if (c->ast[channel]->codecpar->sample_rate == 32000)
             audio_type = 2;
         buf[1] = (1 << 7) | /* locked mode -- SMPTE only supports locked mode */
                  (1 << 6) | /* reserved -- always 1 */
-                 (dv_audio_frame_size(c->sys, c->frames, c->ast[channel]->codec->sample_rate) -
+                 (dv_audio_frame_size(c->sys, c->frames, c->ast[channel]->codecpar->sample_rate) -
                   c->sys->audio_min_samples[audio_type]);
                             /* # of samples      */
         buf[2] = (0 << 7) | /* multi-stereo      */
@@ -186,7 +186,7 @@
 static void dv_inject_audio(DVMuxContext *c, int channel, uint8_t* frame_ptr)
 {
     int i, j, d, of, size;
-    size = 4 * dv_audio_frame_size(c->sys, c->frames, c->ast[channel]->codec->sample_rate);
+    size = 4 * dv_audio_frame_size(c->sys, c->frames, c->ast[channel]->codecpar->sample_rate);
     frame_ptr += channel * c->sys->difseg_size * 150 * 80;
     for (i = 0; i < c->sys->difseg_size; i++) {
         frame_ptr += 6 * 80; /* skip DIF segment header */
@@ -268,7 +268,7 @@
             av_log(s, AV_LOG_ERROR, "Can't process DV frame #%d. Insufficient video data or severe sync problem.\n", c->frames);
         av_fifo_generic_write(c->audio_data[i], data, data_size, NULL);
 
-        reqasize = 4 * dv_audio_frame_size(c->sys, c->frames, st->codec->sample_rate);
+        reqasize = 4 * dv_audio_frame_size(c->sys, c->frames, st->codecpar->sample_rate);
 
         /* Let us see if we've got enough audio for one DV frame. */
         c->has_audio |= ((reqasize <= av_fifo_size(c->audio_data[i])) << i);
@@ -284,7 +284,7 @@
         c->has_audio = 0;
         for (i=0; i < c->n_ast; i++) {
             dv_inject_audio(c, i, *frame);
-            reqasize = 4 * dv_audio_frame_size(c->sys, c->frames, c->ast[i]->codec->sample_rate);
+            reqasize = 4 * dv_audio_frame_size(c->sys, c->frames, c->ast[i]->codecpar->sample_rate);
             av_fifo_drain(c->audio_data[i], reqasize);
             c->has_audio |= ((reqasize <= av_fifo_size(c->audio_data[i])) << i);
         }
@@ -332,34 +332,25 @@
     if (!vst || vst->codecpar->codec_id != AV_CODEC_ID_DVVIDEO)
         goto bail_out;
     for (i=0; i<c->n_ast; i++) {
-<<<<<<< HEAD
         if (c->ast[i]) {
-            if(c->ast[i]->codec->codec_id    != AV_CODEC_ID_PCM_S16LE ||
-               c->ast[i]->codec->channels    != 2)
+            if(c->ast[i]->codecpar->codec_id    != AV_CODEC_ID_PCM_S16LE ||
+               c->ast[i]->codecpar->channels    != 2)
                 goto bail_out;
-            if (c->ast[i]->codec->sample_rate != 48000 &&
-                c->ast[i]->codec->sample_rate != 44100 &&
-                c->ast[i]->codec->sample_rate != 32000    )
+            if (c->ast[i]->codecpar->sample_rate != 48000 &&
+                c->ast[i]->codecpar->sample_rate != 44100 &&
+                c->ast[i]->codecpar->sample_rate != 32000    )
                 goto bail_out;
         }
     }
-    c->sys = av_dv_codec_profile2(vst->codec->width, vst->codec->height,
-                                  vst->codec->pix_fmt, vst->codec->time_base);
-=======
-        if (c->ast[i] && (c->ast[i]->codecpar->codec_id    != AV_CODEC_ID_PCM_S16LE ||
-                          c->ast[i]->codecpar->sample_rate != 48000 ||
-                          c->ast[i]->codecpar->channels    != 2))
-            goto bail_out;
-    }
-    c->sys = av_dv_codec_profile(vst->codecpar->width, vst->codecpar->height, vst->codecpar->format);
->>>>>>> 9200514a
+    c->sys = av_dv_codec_profile2(vst->codecpar->width, vst->codecpar->height,
+                                  vst->codecpar->format, vst->time_base);
     if (!c->sys)
         goto bail_out;
 
     if ((c->sys->time_base.den != 25 && c->sys->time_base.den != 50) || c->sys->time_base.num != 1) {
-        if (c->ast[0] && c->ast[0]->codec->sample_rate != 48000)
+        if (c->ast[0] && c->ast[0]->codecpar->sample_rate != 48000)
             goto bail_out;
-        if (c->ast[1] && c->ast[1]->codec->sample_rate != 48000)
+        if (c->ast[1] && c->ast[1]->codecpar->sample_rate != 48000)
             goto bail_out;
     }
 
