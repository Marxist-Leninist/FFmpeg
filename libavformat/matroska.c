--- conflicted
+++ resolved
@@ -126,7 +126,6 @@
     { 0 }
 };
 
-<<<<<<< HEAD
 const char * const ff_matroska_video_stereo_mode[MATROSKA_VIDEO_STEREO_MODE_COUNT] = {
     "mono",
     "left_right",
@@ -150,7 +149,7 @@
     "right",
     "background",
 };
-=======
+
 int ff_mkv_stereo3d_conv(AVStream *st, MatroskaVideoStereoModeType stereo_mode)
 {
     AVPacketSideData *sd, *tmp;
@@ -211,5 +210,4 @@
     }
 
     return 0;
-}
->>>>>>> d4ae8ac9
+}