--- conflicted
+++ resolved
@@ -950,26 +950,16 @@
             } else
                 return -1;
         } else {
-<<<<<<< HEAD
-            if ((ret = av_get_packet(pb, pkt, len)) < 0)
-                return ret;
-            rm_ac3_swap_bytes(st, pkt);
-        }
-    } else {
-        if ((ret = av_get_packet(pb, pkt, len)) < 0)
-            return ret;
-    }
-=======
             ret = av_get_packet(pb, pkt, len);
             if (ret < 0)
                 return ret;
             rm_ac3_swap_bytes(st, pkt);
         }
-    } else
+    } else {
         ret = av_get_packet(pb, pkt, len);
         if (ret < 0)
             return ret;
->>>>>>> 95ce02b3
+    }
 
     pkt->stream_index = st->index;
 
@@ -991,20 +981,11 @@
 
     if (ast->deint_id == DEINT_ID_VBRF ||
         ast->deint_id == DEINT_ID_VBRS) {
-<<<<<<< HEAD
-        int ret = av_get_packet(pb, pkt, ast->sub_packet_lengths[ast->sub_packet_cnt - rm->audio_pkt_cnt]);
+        ret = av_get_packet(pb, pkt, ast->sub_packet_lengths[ast->sub_packet_cnt - rm->audio_pkt_cnt]);
         if (ret < 0)
             return ret;
     } else {
-        int ret = av_new_packet(pkt, st->codecpar->block_align);
-=======
-        ret = av_get_packet(pb, pkt, ast->sub_packet_lengths[ast->sub_packet_cnt - rm->audio_pkt_cnt]);
-        if (ret < 0)
-            return ret;
-    }
-    else {
         ret = av_new_packet(pkt, st->codecpar->block_align);
->>>>>>> 95ce02b3
         if (ret < 0)
             return ret;
         memcpy(pkt->data, ast->pkt.data + st->codecpar->block_align * //FIXME avoid this
