/*
 * Sega FILM Format (CPK) Demuxer
 * Copyright (c) 2003 The ffmpeg Project
 *
 * This file is part of FFmpeg.
 *
 * FFmpeg is free software; you can redistribute it and/or
 * modify it under the terms of the GNU Lesser General Public
 * License as published by the Free Software Foundation; either
 * version 2.1 of the License, or (at your option) any later version.
 *
 * FFmpeg is distributed in the hope that it will be useful,
 * but WITHOUT ANY WARRANTY; without even the implied warranty of
 * MERCHANTABILITY or FITNESS FOR A PARTICULAR PURPOSE.  See the GNU
 * Lesser General Public License for more details.
 *
 * You should have received a copy of the GNU Lesser General Public
 * License along with FFmpeg; if not, write to the Free Software
 * Foundation, Inc., 51 Franklin Street, Fifth Floor, Boston, MA 02110-1301 USA
 */

/**
 * @file
 * Sega FILM (.cpk) file demuxer
 * by Mike Melanson (melanson@pcisys.net)
 * For more information regarding the Sega FILM file format, visit:
 *   http://www.pcisys.net/~melanson/codecs/
 */

#include "libavutil/intreadwrite.h"
#include "avformat.h"
#include "internal.h"
#include "avio_internal.h"

#define FILM_TAG MKBETAG('F', 'I', 'L', 'M')
#define FDSC_TAG MKBETAG('F', 'D', 'S', 'C')
#define STAB_TAG MKBETAG('S', 'T', 'A', 'B')
#define CVID_TAG MKBETAG('c', 'v', 'i', 'd')
#define RAW_TAG  MKBETAG('r', 'a', 'w', ' ')

typedef struct {
  int stream;
  int64_t sample_offset;
  unsigned int sample_size;
  int64_t pts;
  int keyframe;
} film_sample;

typedef struct FilmDemuxContext {
    int video_stream_index;
    int audio_stream_index;

    enum AVCodecID audio_type;
    unsigned int audio_samplerate;
    unsigned int audio_bits;
    unsigned int audio_channels;

    enum AVCodecID video_type;
    unsigned int sample_count;
    film_sample *sample_table;
    unsigned int current_sample;

    unsigned int base_clock;
    unsigned int version;
} FilmDemuxContext;

static int film_probe(AVProbeData *p)
{
    if (AV_RB32(&p->buf[0]) != FILM_TAG)
        return 0;

    if (AV_RB32(&p->buf[16]) != FDSC_TAG)
        return 0;

    return AVPROBE_SCORE_MAX;
}

static int film_read_close(AVFormatContext *s)
{
    FilmDemuxContext *film = s->priv_data;

    av_freep(&film->sample_table);
    av_freep(&film->stereo_buffer);

    return 0;
}

static int film_read_header(AVFormatContext *s)
{
    FilmDemuxContext *film = s->priv_data;
    AVIOContext *pb = s->pb;
    AVStream *st;
    unsigned char scratch[256];
    int i, ret;
    unsigned int data_offset;
    unsigned int audio_frame_counter;

    film->sample_table = NULL;

    /* load the main FILM header */
    if (avio_read(pb, scratch, 16) != 16)
        return AVERROR(EIO);
    data_offset = AV_RB32(&scratch[4]);
    film->version = AV_RB32(&scratch[8]);

    /* load the FDSC chunk */
    if (film->version == 0) {
        /* special case for Lemmings .film files; 20-byte header */
        if (avio_read(pb, scratch, 20) != 20)
            return AVERROR(EIO);
        /* make some assumptions about the audio parameters */
        film->audio_type = AV_CODEC_ID_PCM_S8;
        film->audio_samplerate = 22050;
        film->audio_channels = 1;
        film->audio_bits = 8;
    } else {
        /* normal Saturn .cpk files; 32-byte header */
        if (avio_read(pb, scratch, 32) != 32)
            return AVERROR(EIO);
        film->audio_samplerate = AV_RB16(&scratch[24]);
        film->audio_channels = scratch[21];
        film->audio_bits = scratch[22];
        if (scratch[23] == 2 && film->audio_channels > 0)
            film->audio_type = AV_CODEC_ID_ADPCM_ADX;
        else if (film->audio_channels > 0) {
            if (film->audio_bits == 8)
                film->audio_type = AV_CODEC_ID_PCM_S8_PLANAR;
            else if (film->audio_bits == 16)
                film->audio_type = AV_CODEC_ID_PCM_S16BE_PLANAR;
            else
                film->audio_type = AV_CODEC_ID_NONE;
        } else
            film->audio_type = AV_CODEC_ID_NONE;
    }

    if (AV_RB32(&scratch[0]) != FDSC_TAG)
        return AVERROR_INVALIDDATA;

    if (AV_RB32(&scratch[8]) == CVID_TAG) {
        film->video_type = AV_CODEC_ID_CINEPAK;
    } else if (AV_RB32(&scratch[8]) == RAW_TAG) {
        film->video_type = AV_CODEC_ID_RAWVIDEO;
    } else {
        film->video_type = AV_CODEC_ID_NONE;
    }

    /* initialize the decoder streams */
    if (film->video_type) {
        st = avformat_new_stream(s, NULL);
        if (!st)
            return AVERROR(ENOMEM);
        film->video_stream_index = st->index;
        st->codec->codec_type = AVMEDIA_TYPE_VIDEO;
        st->codec->codec_id = film->video_type;
        st->codec->codec_tag = 0;  /* no fourcc */
        st->codec->width = AV_RB32(&scratch[16]);
        st->codec->height = AV_RB32(&scratch[12]);

        if (film->video_type == AV_CODEC_ID_RAWVIDEO) {
            if (scratch[20] == 24) {
                st->codec->pix_fmt = AV_PIX_FMT_RGB24;
            } else {
                av_log(s, AV_LOG_ERROR, "raw video is using unhandled %dbpp\n", scratch[20]);
                return -1;
            }
        }
    }

    if (film->audio_type) {
        st = avformat_new_stream(s, NULL);
        if (!st)
            return AVERROR(ENOMEM);
        film->audio_stream_index = st->index;
        st->codec->codec_type = AVMEDIA_TYPE_AUDIO;
        st->codec->codec_id = film->audio_type;
        st->codec->codec_tag = 1;
        st->codec->channels = film->audio_channels;
        st->codec->sample_rate = film->audio_samplerate;

        if (film->audio_type == AV_CODEC_ID_ADPCM_ADX) {
            st->codec->bits_per_coded_sample = 18 * 8 / 32;
            st->codec->block_align = st->codec->channels * 18;
            st->need_parsing = AVSTREAM_PARSE_FULL;
        } else {
            st->codec->bits_per_coded_sample = film->audio_bits;
            st->codec->block_align = st->codec->channels *
                st->codec->bits_per_coded_sample / 8;
        }

        st->codec->bit_rate = st->codec->channels * st->codec->sample_rate *
            st->codec->bits_per_coded_sample;
    }

    /* load the sample table */
    if (avio_read(pb, scratch, 16) != 16)
        return AVERROR(EIO);
    if (AV_RB32(&scratch[0]) != STAB_TAG)
        return AVERROR_INVALIDDATA;
    film->base_clock = AV_RB32(&scratch[8]);
    film->sample_count = AV_RB32(&scratch[12]);
    if(film->sample_count >= UINT_MAX / sizeof(film_sample))
        return -1;
    film->sample_table = av_malloc(film->sample_count * sizeof(film_sample));
    if (!film->sample_table)
        return AVERROR(ENOMEM);

    for (i = 0; i < s->nb_streams; i++) {
        st = s->streams[i];
        if (st->codec->codec_type == AVMEDIA_TYPE_VIDEO)
            avpriv_set_pts_info(st, 33, 1, film->base_clock);
        else
            avpriv_set_pts_info(st, 64, 1, film->audio_samplerate);
    }

    audio_frame_counter = 0;
    for (i = 0; i < film->sample_count; i++) {
        /* load the next sample record and transfer it to an internal struct */
        if (avio_read(pb, scratch, 16) != 16) {
<<<<<<< HEAD
            av_freep(&film->sample_table);
            return AVERROR(EIO);
=======
            ret = AVERROR(EIO);
            goto fail;
>>>>>>> 6892d145
        }
        film->sample_table[i].sample_offset =
            data_offset + AV_RB32(&scratch[0]);
        film->sample_table[i].sample_size = AV_RB32(&scratch[4]);
        if (film->sample_table[i].sample_size > INT_MAX / 4) {
            ret = AVERROR_INVALIDDATA;
            goto fail;
        }
        if (AV_RB32(&scratch[8]) == 0xFFFFFFFF) {
            film->sample_table[i].stream = film->audio_stream_index;
            film->sample_table[i].pts = audio_frame_counter;

            if (film->audio_type == AV_CODEC_ID_ADPCM_ADX)
                audio_frame_counter += (film->sample_table[i].sample_size * 32 /
                    (18 * film->audio_channels));
            else if (film->audio_type != AV_CODEC_ID_NONE)
                audio_frame_counter += (film->sample_table[i].sample_size /
                    (film->audio_channels * film->audio_bits / 8));
        } else {
            film->sample_table[i].stream = film->video_stream_index;
            film->sample_table[i].pts = AV_RB32(&scratch[8]) & 0x7FFFFFFF;
            film->sample_table[i].keyframe = (scratch[8] & 0x80) ? 0 : 1;
        }
    }

    film->current_sample = 0;

    return 0;
fail:
    film_read_close(s);
    return ret;
}

static int film_read_packet(AVFormatContext *s,
                            AVPacket *pkt)
{
    FilmDemuxContext *film = s->priv_data;
    AVIOContext *pb = s->pb;
    film_sample *sample;
    int ret = 0;

    if (film->current_sample >= film->sample_count)
        return AVERROR_EOF;

    sample = &film->sample_table[film->current_sample];

    /* position the stream (will probably be there anyway) */
    avio_seek(pb, sample->sample_offset, SEEK_SET);

    /* do a special song and dance when loading FILM Cinepak chunks */
    if ((sample->stream == film->video_stream_index) &&
        (film->video_type == AV_CODEC_ID_CINEPAK)) {
        pkt->pos= avio_tell(pb);
        if (av_new_packet(pkt, sample->sample_size))
            return AVERROR(ENOMEM);
        avio_read(pb, pkt->data, sample->sample_size);
    } else {
        ret= av_get_packet(pb, pkt, sample->sample_size);
        if (ret != sample->sample_size)
            ret = AVERROR(EIO);
    }

    pkt->stream_index = sample->stream;
    pkt->pts = sample->pts;

    film->current_sample++;

    return ret;
}

<<<<<<< HEAD
static int film_read_close(AVFormatContext *s)
{
    FilmDemuxContext *film = s->priv_data;

    av_freep(&film->sample_table);

    return 0;
}

=======
>>>>>>> 6892d145
AVInputFormat ff_segafilm_demuxer = {
    .name           = "film_cpk",
    .long_name      = NULL_IF_CONFIG_SMALL("Sega FILM / CPK"),
    .priv_data_size = sizeof(FilmDemuxContext),
    .read_probe     = film_probe,
    .read_header    = film_read_header,
    .read_packet    = film_read_packet,
    .read_close     = film_read_close,
};<|MERGE_RESOLUTION|>--- conflicted
+++ resolved
@@ -80,7 +80,6 @@
     FilmDemuxContext *film = s->priv_data;
 
     av_freep(&film->sample_table);
-    av_freep(&film->stereo_buffer);
 
     return 0;
 }
@@ -216,13 +215,8 @@
     for (i = 0; i < film->sample_count; i++) {
         /* load the next sample record and transfer it to an internal struct */
         if (avio_read(pb, scratch, 16) != 16) {
-<<<<<<< HEAD
-            av_freep(&film->sample_table);
-            return AVERROR(EIO);
-=======
             ret = AVERROR(EIO);
             goto fail;
->>>>>>> 6892d145
         }
         film->sample_table[i].sample_offset =
             data_offset + AV_RB32(&scratch[0]);
@@ -293,18 +287,6 @@
     return ret;
 }
 
-<<<<<<< HEAD
-static int film_read_close(AVFormatContext *s)
-{
-    FilmDemuxContext *film = s->priv_data;
-
-    av_freep(&film->sample_table);
-
-    return 0;
-}
-
-=======
->>>>>>> 6892d145
 AVInputFormat ff_segafilm_demuxer = {
     .name           = "film_cpk",
     .long_name      = NULL_IF_CONFIG_SMALL("Sega FILM / CPK"),
