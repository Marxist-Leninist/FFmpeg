--- conflicted
+++ resolved
@@ -508,15 +508,7 @@
         sd_dst = av_frame_new_side_data(dst, sd_src->type,
                                                          sd_src->size);
         if (!sd_dst) {
-<<<<<<< HEAD
-            for (i = 0; i < dst->nb_side_data; i++) {
-                free_side_data(&dst->side_data[i]);
-            }
-            av_freep(&dst->side_data);
-            dst->nb_side_data = 0;
-=======
             wipe_side_data(dst);
->>>>>>> 5d839778
             return AVERROR(ENOMEM);
         }
         memcpy(sd_dst->data, sd_src->data, sd_src->size);
