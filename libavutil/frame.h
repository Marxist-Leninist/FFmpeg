--- conflicted
+++ resolved
@@ -531,7 +531,6 @@
     AVBufferRef *hw_frames_ctx;
 
     /**
-<<<<<<< HEAD
      * AVBufferRef for free use by the API user. FFmpeg will never check the
      * contents of the buffer ref. FFmpeg calls av_buffer_unref() on it when
      * the frame is unreferenced. av_frame_copy_props() calls create a new
@@ -541,7 +540,8 @@
      * purpose.
      */
     AVBufferRef *opaque_ref;
-=======
+
+    /**
      * @anchor cropping
      * @name Cropping
      * Video frames only. The number of pixels to discard from the the
@@ -556,7 +556,6 @@
     /**
      * @}
      */
->>>>>>> 52627248
 } AVFrame;
 
 /**
