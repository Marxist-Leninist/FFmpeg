--- conflicted
+++ resolved
@@ -78,16 +78,10 @@
  * @{
  */
 
-<<<<<<< HEAD
 
 #define LIBAVUTIL_VERSION_MAJOR  55
 #define LIBAVUTIL_VERSION_MINOR  77
-#define LIBAVUTIL_VERSION_MICRO 100
-=======
-#define LIBAVUTIL_VERSION_MAJOR 55
-#define LIBAVUTIL_VERSION_MINOR 31
-#define LIBAVUTIL_VERSION_MICRO  1
->>>>>>> 4de220d2
+#define LIBAVUTIL_VERSION_MICRO 101
 
 #define LIBAVUTIL_VERSION_INT   AV_VERSION_INT(LIBAVUTIL_VERSION_MAJOR, \
                                                LIBAVUTIL_VERSION_MINOR, \
